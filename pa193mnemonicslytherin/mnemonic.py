#
# BIP39 Mnemonic Phrase Generator and Verifier
#
# Secure Coding Principles and Practices (PA193)  https://is.muni.cz/course/fi/autumn2019/PA193?lang=en
# Faculty of Informatics (FI)                     https://www.fi.muni.cz/index.html.en
# Masaryk University (MU)                         https://www.muni.cz/en
#
# Team Slytherin: @sobuch, @lsolodkova, @mvondracek.
#
# 2019
r"""

:Example:

>>> from pa193mnemonicslytherin import Entropy, Mnemonic, Seed, generate, recover, verify
>>> password = 'secret123'
>>> entropy = Entropy(b'\x41' * 16)
>>> mnemonic, seed = generate(entropy, password)
>>>
>>> entropy_recovered, seed_recovered = recover(mnemonic, password)
>>> entropy_recovered == entropy and seed_recovered == seed
True
>>>
>>> verify(mnemonic, seed, password)
True

"""
import hmac
import logging
from contextlib import closing
from copy import deepcopy
from hashlib import sha256, sha512
from typing import Dict, List, Tuple, BinaryIO
from typing import Optional
from unicodedata import normalize

import pkg_resources

__author__ = 'Team Slytherin: @sobuch, @lsolodkova, @mvondracek.'

logger = logging.getLogger(__name__)

ENGLISH_DICTIONARY_NAME = 'english.lst'
PBKDF2_ROUNDS = 2048
SEED_LEN = 64
MAX_SEED_PASSWORD_LENGTH = 256


def _xor_byte_strings(b1: bytes, b2: bytes) -> bytes:
    """Function for XOR'ing two objects of byte type
    Reference implementation: https://en.wikipedia.org/wiki/XOR_cipher
    :rtype: bytes
    :return b1 XOR b2
    """
    return bytes([x ^ y for x, y in zip(b1, b2)])


def _pbkdf2_sha512(password: bytes, salt: bytes, iterations: int) -> bytes:
    """Password Based Key Derivation Function
    https://en.wikipedia.org/wiki/PBKDF2
    Uses HMAC-SHA512, derived key length is 512 bit
    :rtype: bytes
    :return: key derived by PBKDF2 algorithm
    """
    # The first iteration of PRF uses Password as the PRF key
    # and Salt concatenated with i encoded as a big-endian
    # 32-bit integer as the input.
    u = hmac.new(password, salt + (1).to_bytes(4, byteorder='big'), digestmod=sha512).digest()
    f = u  # f is the xor (^) of c iterations of chained PRFs
    for i in range(1, iterations):
        u = hmac.new(password, u, digestmod=sha512).digest()
        f = _xor_byte_strings(f, u)
    return f


class _DictionaryAccess:
    """Abstract class for classes requiring dictionary access
    """

    def __init__(self, dictionary_name: str = ENGLISH_DICTIONARY_NAME):
        """Load the dictionary.
        Currently uses 1 default dictionary with English words.
        # TODO Should we support multiple dictionaries for various languages?
        :raises FileNotFoundError: If dictionary file with given `dictionary_name` could not be found.
        :raises PermissionError: If dictionary could not be retrieved due to denied permission.  # TODO test this
        :raises ValueError: on invalid dictionary
        :raises UnicodeError: If dictionary contains invalid unicode sequences.
        :rtype: Tuple[List[str], Dict[str, int]]
        :return: List and dictionary of words
        """
        if not isinstance(dictionary_name, str):
            raise TypeError('argument `dictionary_name` should be str, not {}'.format(
                type(dictionary_name).__name__))

        self._dict_list = []
        self._dict_dict = {}

        # > Normally, you should try to use resource_string or resource_stream,
        # > unless you are interfacing with code you don't control (especially
        # > C code) that absolutely must have a filename. The reason is that if
        # > you ask for a filename, and your package is packed into a zipfile,
        # > then the resource must be extracted to a temporary directory, which
        # > is a more costly operation than just returning a string or
        # > file-like object.
        # > http://peak.telecommunity.com/DevCenter/PythonEggs#accessing-package-resources
        # > from https://setuptools.readthedocs.io/en/latest/setuptools.html#accessing-data-files-at-runtime
        dictionary = pkg_resources.resource_stream(__package__, dictionary_name)  # type: BinaryIO
        with closing(dictionary) as f:
            for i in range(2048):
                try:
                    line_bytes = next(f)  # raises StopIteration, caught below
                except StopIteration:
                    raise ValueError('Cannot instantiate dictionary')
                line = line_bytes.decode().strip()  # `line_bytes.decode()` can raise UnicodeError, propagated
                if len(line) > 16 or len(line.split()) != 1:
                    raise ValueError('Cannot instantiate dictionary')
                self._dict_list.append(line)
                self._dict_dict[line] = i
            if f.read():
                raise ValueError('Cannot instantiate dictionary')


class Seed(bytes):
    """Seed representation, validation, and comparison."""

    def __init__(self, seed: bytes) -> None:
        # noinspection PyTypeChecker
        """Initialize Seed representing bytes of seed.

        Performs basic validation.

        :param bytes seed: Seed represented as bytes.
        :raises ValueError: on invalid parameter value
        :raises TypeError: on invalid parameter type

        :Example:

        >>> from pa193mnemonicslytherin import Seed
        >>> Seed(b'\x41' * 64)
        b'AAAAAAAAAAAAAAAAAAAAAAAAAAAAAAAAAAAAAAAAAAAAAAAAAAAAAAAAAAAAAAAA'
        >>> # examples of invalid use
        >>> Seed(b'\x41')
        Traceback (most recent call last):
        ValueError: length of argument `seed` should be 64, not 1
        >>> Seed(123)
        Traceback (most recent call last):
        TypeError: argument `seed` should be bytes, not int

        """
        if not isinstance(seed, bytes):
            raise TypeError('argument `seed` should be bytes, not {}'.format(type(seed).__name__))
        if len(seed) != SEED_LEN:
            raise ValueError('length of argument `seed` should be {}, not {}'.format(SEED_LEN, len(seed)))
        super().__init__()

    def __eq__(self, other: object) -> bool:
        """Compare seeds in constant time to prevent timing attacks.
        :rtype: bool
        :return: True if seeds are equal, False otherwise.

        :Example:

        >>> from pa193mnemonicslytherin import Seed
        >>> s_A_1 = Seed(b'\x41' * 64)
        >>> s_A_2 = Seed(b'\x41' * 64)
        >>> s_b = Seed(b'\x62' * 64)
        >>> s_A_1 == s_A_2
        True
        >>> s_A_1 == s_b
        False

        """
        result = 0
        if not isinstance(other, Seed):
            result = 1
            s = self
        else:
            s = other
        for b1, b2 in zip(self, s):
            result |= b1 ^ b2
        return result == 0

    def __ne__(self, other: object) -> bool:
        """Compare seeds in constant time to prevent timing attacks.
        :rtype: bool
        :return: True if seeds are not equal, False otherwise.

        :Example:

        >>> from pa193mnemonicslytherin import Seed
        >>> s_A_1 = Seed(b'\x41' * 64)
        >>> s_A_2 = Seed(b'\x41' * 64)
        >>> s_b = Seed(b'\x62' * 64)
        >>> s_A_1 != s_A_2
        False
        >>> s_A_1 != s_b
        True

        """
        return not (self == other)


class Entropy(bytes, _DictionaryAccess):
    """Entropy representation, validation, and transformation to Mnemonic."""
    VALID_ENTROPY_BYTE_LENGTHS = (16, 20, 24, 28, 32)

    def __init__(self, entropy: bytes) -> None:
        # noinspection PyTypeChecker
        """Initialize Entropy representing bytes of entropy.

        Checks whether provided bytes represent a valid entropy according to
        `BIP39 <https://github.com/bitcoin/bips/blob/master/bip-0039.mediawiki>`_.

            The mnemonic must encode entropy in a multiple of 32 bits. With
            more entropy security is improved but the sentence length
            increases. We refer to the initial entropy length as ENT.
            The allowed size of ENT is 128-256 bits.

            `BIP39, Generating the mnemonic <https://github.com/bitcoin/bips/blob/master/bip-0039.mediawiki#generating-the-mnemonic>`_

        :param bytes entropy: Entropy represented as bytes.
        :raises ValueError: on invalid parameter value
        :raises TypeError: on invalid parameter type

        :Example:

        >>> from pa193mnemonicslytherin import Entropy
        >>> Entropy(b'\x41' * 16)
        b'AAAAAAAAAAAAAAAA'
        >>> # examples of invalid use
        >>> Entropy(b'\x41')
        Traceback (most recent call last):
        ValueError: length of argument `entropy` should be one of (16, 20, 24, 28, 32), not 1
        >>> Entropy(123)
        Traceback (most recent call last):
        TypeError: argument `entropy` should be bytes, not int

        """
        if not isinstance(entropy, bytes):
            raise TypeError('argument `entropy` should be bytes, not {}'.format(type(entropy).__name__))
        if len(entropy) not in self.VALID_ENTROPY_BYTE_LENGTHS:
            raise ValueError('length of argument `entropy` should be one of {}, not {}'.format(
                self.VALID_ENTROPY_BYTE_LENGTHS, len(entropy)))
        super().__init__()
        _DictionaryAccess.__init__(self)
        self.__mnemonic = None  # type: Optional[Mnemonic]

    def checksum(self) -> int:
        """Calculate checksum of this entropy based on its length.

        :rtype: int
        :return: checksum

        :Example:

        >>> from pa193mnemonicslytherin import Entropy
        >>> entropy = Entropy(b'\x41' * 16)
        >>> entropy.checksum()
        9

        """
        entropy_hash = sha256(self).digest()
        assert len(self) % 4 == 0
        checksum_length = len(self) // 4
        return int.from_bytes(entropy_hash, byteorder='big') >> (256 - checksum_length)

    def to_mnemonic(self) -> 'Mnemonic':
        """Convert entropy to mnemonic phrase using dictionary.

        Converted Mnemonic instance is stored and calls to this method always
        return its deep copy.

            Checksum is computed using first ENT/32 bits of SHA256 hash.
            Concatenated bits are split into groups of 11 bits, each encoding
            a number from 0-2047, serving as an index into a wordlist.

            `BIP39, Generating the mnemonic <https://github.com/bitcoin/bips/blob/master/bip-0039.mediawiki#generating-the-mnemonic>`_

        :rtype: Mnemonic
        :return: Mnemonic

        :Example:

        >>> from pa193mnemonicslytherin import Entropy
        >>> entropy = Entropy(b'\x41' * 16)
        >>> entropy.to_mnemonic()
        'donor anxiety expect little beef pass agree choice donor anxiety expect lobster'
        >>> m_a = entropy.to_mnemonic()
        >>> m_b = entropy.to_mnemonic()
        >>> m_a == m_b and m_a is not m_b
        True

        """
        if not self.__mnemonic:
            shift = len(self) // 4
            checksum = self.checksum()

            # Concatenated bits representing the indexes
            indexes_bin = (int.from_bytes(self, byteorder='big') << shift) | checksum

            # List of indexes, number of which is MS = (ENT + CS) / 11 == shift * 3
            indexes = [(indexes_bin >> i * 11) & 2047 for i in reversed(range(shift * 3))]

            words = [self._dict_list[i] for i in indexes]
            self.__mnemonic = Mnemonic(' '.join(words))
        return deepcopy(self.__mnemonic)


class Mnemonic(str, _DictionaryAccess):
    """Mnemonic representation, validation, and transformation to Entropy
    or Seed.
    """

    def __init__(self, mnemonic: str):
<<<<<<< HEAD
        """Convert mnemonic phrase to entropy using dictionary to ensure its validity.
        :raises TypeError: on invalid parameter type
        :raises ValueError: on invalid parameters
        :raises UnicodeError: if mnemonic isn't UTF-8 string
=======
        # noinspection PyTypeChecker
        """Initialize Mnemonic representing bytes of mnemonic.

        Converts mnemonic phrase to entropy using dictionary to ensure its
        validity.

        :param bytes mnemonic: Mnemonic represented as bytes.
        :raises ValueError: on invalid parameter value
        :raises TypeError: on invalid parameter type

        :Example:

        >>> from pa193mnemonicslytherin import Mnemonic
        >>> Mnemonic('donor anxiety expect little beef pass agree choice donor anxiety expect lobster')
        'donor anxiety expect little beef pass agree choice donor anxiety expect lobster'
        >>> # examples of invalid use
        >>> Mnemonic(123)
        Traceback (most recent call last):
        TypeError: argument `mnemonic` should be str, not int
        >>> Mnemonic('donor')
        Traceback (most recent call last):
        ValueError: argument `mnemonic` has invalid number of words, 1 given, expected one of (12, 15, 18, 21, 24)
        >>> Mnemonic('slytherin ' * 12)
        Traceback (most recent call last):
        ValueError: argument `mnemonic` contains word `slytherin` which is not in current dictionary
        >>> Mnemonic('hello ' * 12)
        Traceback (most recent call last):
        ValueError: argument `mnemonic` includes checksum 6 different from computed 1

>>>>>>> b2daadc7
        """
        if not isinstance(mnemonic, str):
            raise TypeError('argument `mnemonic` should be str, not {}'.format(type(mnemonic).__name__))

        mnemonic.encode('utf-8')  # to check for valid UTF-8
        mnemonic = normalize('NFKD', mnemonic)
        super().__init__()
        _DictionaryAccess.__init__(self)

        words = mnemonic.split()
        n_words = len(words)
        valid_mnemonic_words_numbers = (12, 15, 18, 21, 24)
        if n_words not in valid_mnemonic_words_numbers:
            raise ValueError('argument `mnemonic` has invalid number of words, {} given, expected one of {}'
                             .format(n_words, valid_mnemonic_words_numbers))

        try:
            indexes = [self._dict_dict[word] for word in words]
        except KeyError as e:
            raise ValueError('argument `mnemonic` contains word `{}` which is not in current dictionary'
                             .format(e.args[0])) from e

        # Concatenate indexes into single variable
        indexes_bin = sum([indexes[-i - 1] << i * 11 for i in reversed(range(n_words))])

        # Number of bits entropy is shifted by
        shift = n_words * 11 // 32

        checksum_included = indexes_bin & (pow(2, shift) - 1)
        entropy_bin = indexes_bin >> shift
        entropy = entropy_bin.to_bytes((n_words * 11 - shift) // 8, byteorder='big')

        self.__entropy = Entropy(entropy)
        # Check correctness
        checksum_computed = self.__entropy.checksum()
        if checksum_included != checksum_computed:
            raise ValueError('argument `mnemonic` includes checksum {} different from computed {}'
                             .format(checksum_included, checksum_computed))

    def to_seed(self, seed_password: str = '') -> Seed:
        # noinspection PyTypeChecker
        # noinspection SpellCheckingInspection
        """Generate seed from the mnemonic phrase.
<<<<<<< HEAD
        Seed can be protected by password. If a seed should not be protected, the password is treated as `''`
        (empty string) by default.
        :raises ValueError: If `seed_password` is longer than 256 characters.
        :raises ValueError: on invalid parameters
        :raises UnicodeError: if seed_password isn't a valid UTF-8 string
=======

        Seed can be protected by password. If a seed should not be protected,
        the password is treated as `''` (empty string) by default.

        TODO Converted Seed instance is stored and calls to this method always
        return its deep copy.

        :raises ValueError: on invalid parameter value.
            If `seed_password` is longer than 256 characters.
        :raises TypeError: on invalid parameter type
>>>>>>> b2daadc7
        :rtype: Seed
        :return: Seed

        :Example:

        >>> from binascii import hexlify
        >>> from pa193mnemonicslytherin import Mnemonic
        >>> mnemonic = Mnemonic('donor anxiety expect little beef pass agree choice donor'
        ...                     ' anxiety expect lobster')
        >>> hexlify(mnemonic.to_seed())
        b'd951b58b74507e4e34d4162fbf0193a904572c5e28b4d127f05587a8b39b909cdca65078dacec1e272a22306a67d084c51d8ee50442b6bad1492a5f4b46a1c38'
        >>> s_a = mnemonic.to_seed()
        >>> s_b = mnemonic.to_seed()
        >>> s_a == s_b and s_a is not s_b
        True
        >>> # examples of invalid use
        >>> mnemonic.to_seed(123)
        Traceback (most recent call last):
        TypeError: argument `seed_password` should be str, not int
        >>> mnemonic.to_seed('a' * 257)
        Traceback (most recent call last):
        ValueError: length of argument `seed_password` should be at most 256, not 257

        """
        if not isinstance(seed_password, str):
            raise TypeError('argument `seed_password` should be str, not {}'.format(type(seed_password).__name__))
        # the length of the password is bounded to 256
        if len(seed_password) > MAX_SEED_PASSWORD_LENGTH:
            raise ValueError('length of argument `seed_password` should be at most {}, not {}'.format(
                MAX_SEED_PASSWORD_LENGTH, len(seed_password)))
        # the encoding of both inputs should be UTF-8 NFKD
        mnemonic = self.encode('utf-8')
        seed_password = normalize('NFKD', seed_password)
        passphrase = "mnemonic" + seed_password
        passphrase = passphrase.encode('utf-8')
        return Seed(_pbkdf2_sha512(mnemonic, passphrase, PBKDF2_ROUNDS))

    def to_entropy(self) -> Entropy:
        """Generate entropy from the mnemonic phrase.

        Converted Entropy instance is stored and calls to this method always
        return its deep copy.

        :rtype: Entropy
        :return: Entropy

        :Example:

        >>> from pa193mnemonicslytherin import Mnemonic
        >>> mnemonic = Mnemonic('donor anxiety expect little beef pass agree choice donor'
        ...                     ' anxiety expect lobster')
        >>> mnemonic.to_entropy()
        b'AAAAAAAAAAAAAAAA'
        >>> e_a = mnemonic.to_entropy()
        >>> e_b = mnemonic.to_entropy()
        >>> e_a == e_b and e_a is not e_b
        True

        """
        return deepcopy(self.__entropy)


def generate(entropy: Entropy, seed_password: str = '') -> Tuple[Mnemonic, Seed]:
    # noinspection PyTypeChecker
    # noinspection SpellCheckingInspection
    """Generate mnemonic phrase and seed based on provided entropy.
<<<<<<< HEAD
    Seed can be protected by password. If a seed should not be protected, the password is treated as `''`
    (empty string) by default.
    :raises ValueError: on invalid parameters
    :raises ValueError: If `seed_password` is longer than 256 characters.
    :raises UnicodeError: if `seed_password` isn't a valid UTF-8 string
=======

    Seed can be protected by password. If a seed should not be protected,
    the password is treated as `''` (empty string) by default.

    :raises ValueError: on invalid parameter value.
        If `seed_password` is longer than 256 characters.
    :raises TypeError: on invalid parameter type
>>>>>>> b2daadc7
    :rtype: Tuple[Mnemonic, Seed]
    :return: Two item tuple where first is mnemonic and second is seed.

    :Example:

    >>> from binascii import hexlify
    >>> from pa193mnemonicslytherin import Entropy, generate
    >>> mnemonic, seed = generate(Entropy(b'\x41' * 16))
    >>> mnemonic
    'donor anxiety expect little beef pass agree choice donor anxiety expect lobster'
    >>> hexlify(seed)
    b'd951b58b74507e4e34d4162fbf0193a904572c5e28b4d127f05587a8b39b909cdca65078dacec1e272a22306a67d084c51d8ee50442b6bad1492a5f4b46a1c38'
    >>> mnemonic_pw, seed_pw = generate(Entropy(b'\x41' * 16), 'secret123')
    >>> mnemonic_pw
    'donor anxiety expect little beef pass agree choice donor anxiety expect lobster'
    >>> hexlify(seed_pw)
    b'5fd37e778ba95fdc0fc0fe59d0cdba82471557d44541e49d2a43dc52ae40e40a8fe676b23650610ccc2ed55d55a2db495cce994b777b02cff7f3ffb876f25024'
    >>> mnemonic == mnemonic_pw and seed != seed_pw
    True
    >>> # examples of invalid use
    >>> generate(123, 'secret123')
    Traceback (most recent call last):
    TypeError: argument `entropy` should be of type Entropy, got int
    >>> generate(Entropy(b'\x41' * 16), 123)
    Traceback (most recent call last):
    TypeError: argument `seed_password` should be of type str, got int

    """
    if not isinstance(entropy, Entropy):
        raise TypeError('argument `entropy` should be of type Entropy, got {}'.format(type(entropy).__name__))
    if not isinstance(seed_password, str):
        raise TypeError('argument `seed_password` should be of type str, got {}'.format(type(seed_password).__name__))
    mnemonic = entropy.to_mnemonic()
    seed = mnemonic.to_seed(seed_password)
    return mnemonic, seed


def recover(mnemonic: Mnemonic, seed_password: str = '') -> Tuple[Entropy, Seed]:
    # noinspection PyTypeChecker
    # noinspection SpellCheckingInspection
    """ Recover initial entropy and seed from provided mnemonic phrase.
<<<<<<< HEAD
    Seed can be protected by password. If a seed should not be protected, the password is treated as `''`
    (empty string) by default.
    :raises ValueError: on invalid parameters
    :raises ValueError: If `seed_password` is longer than 256 characters.
    :raises UnicodeError: if `seed_password` isn't a valid UTF-8 string
=======

    Seed can be protected by password. If a seed should not be protected,
    the password is treated as `''` (empty string) by default.

    :raises ValueError: on invalid parameter value.
        If `seed_password` is longer than 256 characters.
    :raises TypeError: on invalid parameter type
>>>>>>> b2daadc7
    :rtype: Tuple[Entropy, Seed]
    :return: Two item tuple where first is initial entropy and second is seed.

    :Example:

    >>> from binascii import hexlify
    >>> from pa193mnemonicslytherin import Mnemonic, recover
    >>> mnemonic = Mnemonic('donor anxiety expect little beef pass agree choice donor'
    ...                     ' anxiety expect lobster')
    >>> entropy, seed = recover(mnemonic)
    >>> entropy
    b'AAAAAAAAAAAAAAAA'
    >>> hexlify(seed)
    b'd951b58b74507e4e34d4162fbf0193a904572c5e28b4d127f05587a8b39b909cdca65078dacec1e272a22306a67d084c51d8ee50442b6bad1492a5f4b46a1c38'
    >>> entropy_pw, seed_pw = recover(mnemonic, 'secret123')
    >>> entropy_pw
    b'AAAAAAAAAAAAAAAA'
    >>> hexlify(seed_pw)
    b'5fd37e778ba95fdc0fc0fe59d0cdba82471557d44541e49d2a43dc52ae40e40a8fe676b23650610ccc2ed55d55a2db495cce994b777b02cff7f3ffb876f25024'
    >>> entropy == entropy_pw and seed != seed_pw
    True
    >>> # examples of invalid use
    >>> recover(123, 'secret123')
    Traceback (most recent call last):
    TypeError: argument `mnemonic` should be of type Mnemonic, got int
    >>> recover(mnemonic, 123)
    Traceback (most recent call last):
    TypeError: argument `seed_password` should be of type str, got int

    """
    if not isinstance(mnemonic, Mnemonic):
        raise TypeError('argument `mnemonic` should be of type Mnemonic, got {}'.format(type(mnemonic).__name__))
    if not isinstance(seed_password, str):
        raise TypeError('argument `seed_password` should be of type str, got {}'.format(type(seed_password).__name__))

    entropy = mnemonic.to_entropy()
    seed = mnemonic.to_seed(seed_password)
    return entropy, seed


def verify(mnemonic: Mnemonic, expected_seed: Seed, seed_password: str = '') -> bool:
    # noinspection PyTypeChecker
    # noinspection SpellCheckingInspection
    """Verify whether mnemonic phrase matches with expected seed.
<<<<<<< HEAD
    Seed can be protected by password. If a seed should not be protected, the password is treated as `''`
    (empty string) by default.
    :raises ValueError: on invalid parameters
    :raises ValueError: If `seed_password` is longer than 256 characters.
    :raises UnicodeError: if `seed_password` isn't a valid UTF-8 string
=======

    Seed can be protected by password. If a seed should not be protected,
    the password is treated as `''` (empty string) by default.

    :raises ValueError: on invalid parameter value.
        If `seed_password` is longer than 256 characters.

    :raises TypeError: on invalid parameter type

>>>>>>> b2daadc7
    :rtype: bool
    :return: True if provided phrase generates expected seed, False otherwise.

    :Example:

    >>> from binascii import unhexlify
    >>> from pa193mnemonicslytherin import Mnemonic, Seed, verify
    >>> mnemonic = Mnemonic('donor anxiety expect little beef pass agree choice donor'
    ...                     ' anxiety expect lobster')
    >>> seed = Seed(unhexlify(b'd951b58b74507e4e34d4162fbf0193a904572c5e28b4d127f05587'
    ...                       b'a8b39b909cdca65078dacec1e272a22306a67d084c51d8ee50442b'
    ...                       b'6bad1492a5f4b46a1c38'))
    >>> verify(mnemonic, seed)
    True
    >>> verify(mnemonic, mnemonic.to_seed())
    True
    >>> password = 'secret123'
    >>> seed_pw = mnemonic.to_seed(password)
    >>> verify(mnemonic, seed_pw, password)
    True
    >>> verify(mnemonic, Seed(b'\x41' * 64))
    False
    >>> # examples of invalid use
    >>> verify(mnemonic, 123)
    Traceback (most recent call last):
    TypeError: argument `expected_seed` should be of type Seed, got int
    >>> verify(123, Seed(b'\x41' * 64))
    Traceback (most recent call last):
    TypeError: argument `mnemonic` should be of type Mnemonic, got int
    >>> verify(mnemonic, Seed(b'\x41' * 64), 123)
    Traceback (most recent call last):
    TypeError: argument `seed_password` should be of type str, got int

    """
    if not isinstance(expected_seed, Seed):
        raise TypeError('argument `expected_seed` should be of type Seed, got {}'.format(type(expected_seed).__name__))
    if not isinstance(mnemonic, Mnemonic):
        raise TypeError('argument `mnemonic` should be of type Mnemonic, got {}'.format(type(mnemonic).__name__))
    if not isinstance(seed_password, str):
        raise TypeError('argument `seed_password` should be of type str, got {}'.format(type(seed_password).__name__))

    generated_seed = mnemonic.to_seed(seed_password)
    return expected_seed == generated_seed<|MERGE_RESOLUTION|>--- conflicted
+++ resolved
@@ -312,12 +312,6 @@
     """
 
     def __init__(self, mnemonic: str):
-<<<<<<< HEAD
-        """Convert mnemonic phrase to entropy using dictionary to ensure its validity.
-        :raises TypeError: on invalid parameter type
-        :raises ValueError: on invalid parameters
-        :raises UnicodeError: if mnemonic isn't UTF-8 string
-=======
         # noinspection PyTypeChecker
         """Initialize Mnemonic representing bytes of mnemonic.
 
@@ -346,8 +340,7 @@
         >>> Mnemonic('hello ' * 12)
         Traceback (most recent call last):
         ValueError: argument `mnemonic` includes checksum 6 different from computed 1
-
->>>>>>> b2daadc7
+        
         """
         if not isinstance(mnemonic, str):
             raise TypeError('argument `mnemonic` should be str, not {}'.format(type(mnemonic).__name__))
@@ -391,13 +384,6 @@
         # noinspection PyTypeChecker
         # noinspection SpellCheckingInspection
         """Generate seed from the mnemonic phrase.
-<<<<<<< HEAD
-        Seed can be protected by password. If a seed should not be protected, the password is treated as `''`
-        (empty string) by default.
-        :raises ValueError: If `seed_password` is longer than 256 characters.
-        :raises ValueError: on invalid parameters
-        :raises UnicodeError: if seed_password isn't a valid UTF-8 string
-=======
 
         Seed can be protected by password. If a seed should not be protected,
         the password is treated as `''` (empty string) by default.
@@ -408,7 +394,6 @@
         :raises ValueError: on invalid parameter value.
             If `seed_password` is longer than 256 characters.
         :raises TypeError: on invalid parameter type
->>>>>>> b2daadc7
         :rtype: Seed
         :return: Seed
 
@@ -431,7 +416,7 @@
         >>> mnemonic.to_seed('a' * 257)
         Traceback (most recent call last):
         ValueError: length of argument `seed_password` should be at most 256, not 257
-
+        
         """
         if not isinstance(seed_password, str):
             raise TypeError('argument `seed_password` should be str, not {}'.format(type(seed_password).__name__))
@@ -475,13 +460,6 @@
     # noinspection PyTypeChecker
     # noinspection SpellCheckingInspection
     """Generate mnemonic phrase and seed based on provided entropy.
-<<<<<<< HEAD
-    Seed can be protected by password. If a seed should not be protected, the password is treated as `''`
-    (empty string) by default.
-    :raises ValueError: on invalid parameters
-    :raises ValueError: If `seed_password` is longer than 256 characters.
-    :raises UnicodeError: if `seed_password` isn't a valid UTF-8 string
-=======
 
     Seed can be protected by password. If a seed should not be protected,
     the password is treated as `''` (empty string) by default.
@@ -489,7 +467,6 @@
     :raises ValueError: on invalid parameter value.
         If `seed_password` is longer than 256 characters.
     :raises TypeError: on invalid parameter type
->>>>>>> b2daadc7
     :rtype: Tuple[Mnemonic, Seed]
     :return: Two item tuple where first is mnemonic and second is seed.
 
@@ -531,13 +508,6 @@
     # noinspection PyTypeChecker
     # noinspection SpellCheckingInspection
     """ Recover initial entropy and seed from provided mnemonic phrase.
-<<<<<<< HEAD
-    Seed can be protected by password. If a seed should not be protected, the password is treated as `''`
-    (empty string) by default.
-    :raises ValueError: on invalid parameters
-    :raises ValueError: If `seed_password` is longer than 256 characters.
-    :raises UnicodeError: if `seed_password` isn't a valid UTF-8 string
-=======
 
     Seed can be protected by password. If a seed should not be protected,
     the password is treated as `''` (empty string) by default.
@@ -545,7 +515,7 @@
     :raises ValueError: on invalid parameter value.
         If `seed_password` is longer than 256 characters.
     :raises TypeError: on invalid parameter type
->>>>>>> b2daadc7
+
     :rtype: Tuple[Entropy, Seed]
     :return: Two item tuple where first is initial entropy and second is seed.
 
@@ -590,13 +560,6 @@
     # noinspection PyTypeChecker
     # noinspection SpellCheckingInspection
     """Verify whether mnemonic phrase matches with expected seed.
-<<<<<<< HEAD
-    Seed can be protected by password. If a seed should not be protected, the password is treated as `''`
-    (empty string) by default.
-    :raises ValueError: on invalid parameters
-    :raises ValueError: If `seed_password` is longer than 256 characters.
-    :raises UnicodeError: if `seed_password` isn't a valid UTF-8 string
-=======
 
     Seed can be protected by password. If a seed should not be protected,
     the password is treated as `''` (empty string) by default.
@@ -606,7 +569,6 @@
 
     :raises TypeError: on invalid parameter type
 
->>>>>>> b2daadc7
     :rtype: bool
     :return: True if provided phrase generates expected seed, False otherwise.
 
