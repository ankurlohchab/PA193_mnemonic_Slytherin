"""
BIP39 Mnemonic Phrase Generator and Verifier

Secure Coding Principles and Practices (PA193)  https://is.muni.cz/course/fi/autumn2019/PA193?lang=en
Faculty of Informatics (FI)                     https://www.fi.muni.cz/index.html.en
Masaryk University (MU)                         https://www.muni.cz/en

Team Slytherin: @sobuch, @lsolodkova, @mvondracek.

2019
"""
import os
import subprocess
import unittest
from binascii import hexlify, unhexlify
from contextlib import redirect_stdout, redirect_stderr
from io import StringIO
from tempfile import TemporaryDirectory
from typing import Optional, List, Tuple, Union

from pa193mnemonicslytherin.mnemonic import MAX_SEED_PASSWORD_LENGTH, SEED_LEN
from pa193mnemonicslytherin.mnemoniccli import ExitCode, cli_entry_point, Config
from pa193mnemonicslytherin.test_mnemonic import TREZOR_TEST_VECTORS, TREZOR_PASSWORD, \
    VALID_SEED_HEX_TREZOR, VALID_MNEMONIC_PHRASE_TREZOR, INVALID_PASSWORD_INVALID_UTF8


def get_invalid_entropies() -> List[Tuple[Union[str, bytes], Config.Format, Optional[str]]]:
    """
    > The mnemonic must encode entropy in a multiple of 32 bits. With more entropy security is improved but
    > the sentence length increases. We refer to the initial entropy length as ENT. The allowed size of ENT
    > is 128-256 bits.
    > https://github.com/bitcoin/bips/blob/master/bip-0039.mediawiki#generating-the-mnemonic

    :return: List of invalid examples as tuples, where first is invalid input,
             second is format of this input, and third is optional error
             message to be checked on program's stderr.
    """
    invalid_entropies = []
    # region invalid length
    entropy_byte = b'\x01'
    valid_entropy_bytes_lengths = (16, 20, 24, 28, 32)
    for entropy_bytes_length in range(0, 40):
        if entropy_bytes_length not in valid_entropy_bytes_lengths:
            invalid_entropies.append((entropy_byte * entropy_bytes_length, Config.Format.BINARY, None))
            invalid_entropies.append((str(hexlify(entropy_byte * entropy_bytes_length), 'ascii'),
                                      Config.Format.TEXT_HEXADECIMAL, None))
    # endregion

    # Cases: non-Unicode, non-ascii, non-hex, odd-length
    # odd-length should be covered by the previous region?
    # for non-UTF-8 be a separate test function
    entropy_non_ascii = "1122334455667ЫЫ899ЩЩBBCCDDEEFF00"
    entropy_non_hex = "Z" * 16
    entropy_odd_length = "aaF"
    invalid_entropies.extend([(entropy_non_ascii, Config.Format.TEXT_HEXADECIMAL, None),
                              (entropy_non_hex, Config.Format.TEXT_HEXADECIMAL, None),
                              (entropy_odd_length, Config.Format.TEXT_HEXADECIMAL, None),
                              ])
    return invalid_entropies


def get_invalid_mnemonics() -> List[Tuple[str, Optional[str]]]:
    """
    :return: List of invalid examples as tuples, where first is invalid input,
             and second is optional error message to be checked on
             program's stderr.
    """
    invalid_mnemonics = [('this is invalid mnemonic', None)]
    return invalid_mnemonics


def get_invalid_mnemonics_invalid_utf8() -> List[Tuple[bytes, Optional[str]]]:
    """
    :return: non-Unicode mnemonics as byte string, which should be written to file in a binary mode
    """
    non_unicode_mnemonics = [(b"\xff\xff\xff\xff " * 12, None)]
    return non_unicode_mnemonics


def get_invalid_seeds() -> List[Tuple[Union[str, bytes], Config.Format, Optional[str]]]:
    """
    :return: List of invalid examples as tuples, where first is invalid input,
             second is format of this input, and third is optional error
             message to be checked on program's stderr.
    """
    invalid_seeds = []
    # region invalid length
    seed_byte = b'\xff'
    for seed_bytes_length in range(0, SEED_LEN + 3):
        if seed_bytes_length != SEED_LEN:
            invalid_seeds.append((seed_byte * seed_bytes_length, Config.Format.BINARY, None))
            invalid_seeds.append((str(hexlify(seed_byte * seed_bytes_length), 'ascii'),
                                  Config.Format.TEXT_HEXADECIMAL, None))
    # endregion
    # Cases: non-ASCII, non-hex
    seed_non_ascii = "Ы" * SEED_LEN
    seed_non_hex = "Z" * SEED_LEN
    seed_odd_length = "aaF"
    invalid_seeds.extend([(seed_non_ascii, Config.Format.TEXT_HEXADECIMAL, None),
                          (seed_non_hex, Config.Format.TEXT_HEXADECIMAL, None),
                          (seed_odd_length, Config.Format.TEXT_HEXADECIMAL, None),
                          ])
    return invalid_seeds


class TestMainBase(unittest.TestCase):
    """Integration tests for CLI tool."""
    TIMEOUT = 10  # seconds until we terminate the program
    PYTHON = 'python'
    SCRIPT = 'mnemoniccli'
    SCRIPT_DIR = os.path.dirname(os.path.abspath(__file__))

    def assert_program_cli(self, args: List[str], exitcode: ExitCode,
                           stdout_check: Optional[str] = None, stderr_check: Optional[str] = None):
        """Run CLI program and assert its result.
        :param args: arguments for the program
        :param exitcode: expected exit code
        :param stdout_check: String with which `stdout` should be compared, `None` if `stdout` should not be empty.
        :param stderr_check: String with which `stderr` should be compared, `None` if `stderr` should not be empty.
        """
<<<<<<< HEAD
        cli = self.execute_cli(args)
        if stderr_check is not None:
=======
        cli = subprocess.run(args, timeout=self.TIMEOUT, cwd=self.SCRIPT_DIR,
                             stdout=subprocess.PIPE, stderr=subprocess.PIPE, universal_newlines=True)
        if stderr_check is not None:  # check stderr first, assertion fails with unexpected errors in stderr
>>>>>>> b2daadc7
            self.assertEqual(stderr_check, cli.stderr)
        else:
            self.assertNotEqual('', cli.stderr)
        if stdout_check is not None:
            self.assertEqual(stdout_check, cli.stdout)
        else:
            self.assertNotEqual('', cli.stdout)
        self.assertEqual(exitcode.value, cli.returncode)

    def assert_program_entry_point(self, args: List[str], exitcode: ExitCode,
                                   stdout_check: Optional[str] = None, stderr_check: Optional[str] = None):
        """Run program directly from the test for counted test coverage and assert its result.
        :param args: arguments for the program
        :param exitcode: expected exit code
        :param stdout_check: String with which `stdout` should be compared, `None` if `stdout` should not be empty.
        :param stderr_check: String with which `stderr` should be compared, `None` if `stderr` should not be empty.
        """
        stdout_redirected = StringIO()
        stderr_redirected = StringIO()
        with redirect_stdout(stdout_redirected), redirect_stderr(stderr_redirected):
            with self.assertRaises(SystemExit) as cm:
                cli_entry_point(args)  # remove `python` from args
        if stdout_check is not None:
            self.assertEqual(stdout_check, stdout_redirected.getvalue())
        else:
            self.assertNotEqual('', stdout_redirected.getvalue())
        if stderr_check is not None:
            self.assertEqual(stderr_check, stderr_redirected.getvalue())
        else:
            self.assertNotEqual('', stderr_redirected.getvalue())
        self.assertEqual(exitcode.value, cm.exception.args[0])

    def assert_program(self, args: List[str], exitcode: ExitCode,
                       stdout_check: Optional[str] = None, stderr_check: Optional[str] = None):
        """Run program and assert its result.
        Runs program twice, first time using subprocess for more realistic behaviour from command line and then directly
        from the test for counted test coverage.
        :param args: arguments for the program
        :param exitcode: expected exit code
        :param stdout_check: String with which `stdout` should be compared, `None` if `stdout` should not be empty.
        :param stderr_check: String with which `stderr` should be compared, `None` if `stderr` should not be empty.
        """
        self.assert_program_cli(args, exitcode, stdout_check, stderr_check)
        # Execute program inside this test now, because test coverage is not counted when we execute CLI as subprocess.
        self.assert_program_entry_point(args, exitcode, stdout_check, stderr_check)

    def assert_program_error(self, args: List[str], exitcode: ExitCode):
        self.assert_program(args, exitcode, stdout_check='', stderr_check=None)

    def assert_program_success(self, args: List[str]):
        self.assert_program(args, ExitCode.EX_OK, stdout_check=None, stderr_check='')


class TestMain(TestMainBase):
    def test_arguments_error(self):
        """invalid arguments"""
        self.assert_program_error([self.SCRIPT], ExitCode.ARGUMENTS)
        self.assert_program_error([self.SCRIPT, '-ll', 'FOO'], ExitCode.ARGUMENTS)
        self.assert_program_error([self.SCRIPT, '-g'], ExitCode.ARGUMENTS)
        self.assert_program_error([self.SCRIPT, '-r'], ExitCode.ARGUMENTS)
        self.assert_program_error([self.SCRIPT, '-v'], ExitCode.ARGUMENTS)
        self.assert_program_error([self.SCRIPT, '-e'], ExitCode.ARGUMENTS)
        self.assert_program_error([self.SCRIPT, '-m'], ExitCode.ARGUMENTS)
        self.assert_program_error([self.SCRIPT, '-s'], ExitCode.ARGUMENTS)
        self.assert_program_error([self.SCRIPT, '-p'], ExitCode.ARGUMENTS)
        self.assert_program_error([self.SCRIPT, '-p', 'a' * (MAX_SEED_PASSWORD_LENGTH + 1)], ExitCode.ARGUMENTS)
        self.assert_program_error([self.SCRIPT, '-p', INVALID_PASSWORD_INVALID_UTF8], ExitCode.ARGUMENTS)
        self.assert_program_error([self.SCRIPT, '-v', '-m'], ExitCode.ARGUMENTS)
        self.assert_program_error([self.SCRIPT, '-v', '-s'], ExitCode.ARGUMENTS)
        self.assert_program_error([self.SCRIPT, '-g', '-r', '-v'], ExitCode.ARGUMENTS)
        with TemporaryDirectory() as tmpdir:
            non_existing_filepath = os.path.join(tmpdir, '__this_file_does_not_exist__')
            self.assert_program_error([self.SCRIPT, '-v', '-m', non_existing_filepath], ExitCode.ARGUMENTS)
            self.assert_program_error([self.SCRIPT, '-v', '-s', non_existing_filepath], ExitCode.ARGUMENTS)

            self.assert_program_error([self.SCRIPT, '-g', '-e', non_existing_filepath], ExitCode.ARGUMENTS)
            self.assert_program_error([self.SCRIPT, '-g', '-m', non_existing_filepath], ExitCode.ARGUMENTS)
            self.assert_program_error([self.SCRIPT, '-g', '-s', non_existing_filepath], ExitCode.ARGUMENTS)
            self.assert_program_error([self.SCRIPT, '-g', '-e', non_existing_filepath, '-m', non_existing_filepath],
                                      ExitCode.ARGUMENTS)
            self.assert_program_error([self.SCRIPT, '-g', '-m', non_existing_filepath, '-s', non_existing_filepath],
                                      ExitCode.ARGUMENTS)
            self.assert_program_error([self.SCRIPT, '-g', '-e', non_existing_filepath, '-s', non_existing_filepath],
                                      ExitCode.ARGUMENTS)

            self.assert_program_error([self.SCRIPT, '-r', '-e', non_existing_filepath], ExitCode.ARGUMENTS)
            self.assert_program_error([self.SCRIPT, '-r', '-m', non_existing_filepath], ExitCode.ARGUMENTS)
            self.assert_program_error([self.SCRIPT, '-r', '-s', non_existing_filepath], ExitCode.ARGUMENTS)
            self.assert_program_error([self.SCRIPT, '-r', '-e', non_existing_filepath, '-m', non_existing_filepath],
                                      ExitCode.ARGUMENTS)
            self.assert_program_error([self.SCRIPT, '-r', '-m', non_existing_filepath, '-s', non_existing_filepath],
                                      ExitCode.ARGUMENTS)
            self.assert_program_error([self.SCRIPT, '-r', '-e', non_existing_filepath, '-s', non_existing_filepath],
                                      ExitCode.ARGUMENTS)

    def test_arguments_ok_terminated(self):
        """correct argument resulting in termination"""
        self.assert_program_success([self.SCRIPT, '-h'])
        self.assert_program_success([self.SCRIPT, '--help'])
        self.assert_program_success([self.SCRIPT, '-V'])
        self.assert_program_success([self.SCRIPT, '--version'])

    def test_arguments_EX_NOINPUT(self):
        """input files don't exist"""
        with TemporaryDirectory() as tmpdir:
            non_existing_filepath = os.path.join(tmpdir, '__this_file_does_not_exist__')
            self.assert_program_error([self.SCRIPT, '-g',
                                       '-e', non_existing_filepath,
                                       '-m', non_existing_filepath,
                                       '-s', non_existing_filepath], ExitCode.EX_NOINPUT)
            self.assert_program_error([self.SCRIPT, '-ll', 'debug', '-g',
                                       '-e', non_existing_filepath,
                                       '-m', non_existing_filepath,
                                       '-s', non_existing_filepath], ExitCode.EX_NOINPUT)
            self.assert_program_error([self.SCRIPT, '-r',
                                       '-e', non_existing_filepath,
                                       '-m', non_existing_filepath,
                                       '-s', non_existing_filepath], ExitCode.EX_NOINPUT)
            self.assert_program_error(
                [self.SCRIPT, '-v', '-m', non_existing_filepath, '-s', non_existing_filepath],
                ExitCode.EX_NOINPUT)

            with open(os.path.join(tmpdir, '__this_file_exists__.txt'), 'w', encoding='utf-8') as f:
                f.write('foo bar')
            self.assert_program_error([self.SCRIPT, '-v', '-m', non_existing_filepath, '-s', f.name],
                                      ExitCode.EX_NOINPUT)

    def test_generate(self):
        with TemporaryDirectory() as tmpdir:
            for test_vector in TREZOR_TEST_VECTORS['english']:
                for io_format in Config.Format:  # type: Config.Format
                    with self.subTest(entropy=test_vector[0]):
                        seed_path = os.path.join(tmpdir, '__seed__')
                        mnemonic_path = os.path.join(tmpdir, '__mnemonic__')
                        entropy_path = os.path.join(tmpdir, '__entropy__')
                        with open(entropy_path, io_format.write_mode, encoding=io_format.encoding) as entropy_file:
                            entropy_file.write(
                                unhexlify(test_vector[0]) if io_format is Config.Format.BINARY else test_vector[0])
                        self.assert_program([self.SCRIPT, '-g', '--format', io_format.value, '-p', TREZOR_PASSWORD,
                                             '-e', entropy_path,
                                             '-m', mnemonic_path,
                                             '-s', seed_path], ExitCode.EX_OK,
                                            stdout_check='[DONE] Generate, mnemonic in {}, seed in {}.\n'.format(
                                                mnemonic_path, seed_path),
                                            stderr_check='')
                        with open(seed_path, io_format.read_mode, encoding=io_format.encoding) as seed_file:
                            content = seed_file.read()
                            if io_format is Config.Format.BINARY:
                                seed = str(hexlify(content), 'ascii')
                            self.assertEqual(test_vector[2], seed)
                        with open(mnemonic_path, 'r', encoding='utf-8') as mnemonic_file:
                            self.assertEqual(test_vector[1], mnemonic_file.read())

    def test_generate_invalid_entropy(self):
        with TemporaryDirectory() as tmpdir:
            for entropy, io_format, stderr in get_invalid_entropies():
                with self.subTest(entropy=entropy, io_format=io_format):
                    seed_path = os.path.join(tmpdir, '__seed__')
                    mnemonic_path = os.path.join(tmpdir, '__mnemonic__')
                    entropy_path = os.path.join(tmpdir, '__entropy__')
                    with open(entropy_path, io_format.write_mode, encoding=io_format.encoding) as entropy_file:
                        entropy_file.write(entropy)
                    self.assert_program([self.SCRIPT, '-g', '--format', io_format.value,
                                         '-e', entropy_path,
                                         '-m', mnemonic_path,
                                         '-s', seed_path], ExitCode.EX_DATAERR,
                                        stdout_check='',
                                        stderr_check=stderr)

    def test_generate_invalid_entropy_invalid_utf8(self):
        entropy = b'\x86' * 16
        with TemporaryDirectory() as tmpdir:
            seed_path = os.path.join(tmpdir, '__seed__')
            mnemonic_path = os.path.join(tmpdir, '__mnemonic__')
            entropy_path = os.path.join(tmpdir, '__entropy__')
            with open(entropy_path, 'wb') as entropy_file:
                entropy_file.write(entropy)
            self.assert_program([self.SCRIPT, '-g', '--format',
                                 Config.Format.TEXT_HEXADECIMAL.value,
                                 '-e', entropy_path,
                                 '-m', mnemonic_path,
                                 '-s', seed_path],
                                ExitCode.EX_DATAERR,
                                stdout_check='',
                                stderr_check=None)

    def test_recover(self):
        with TemporaryDirectory() as tmpdir:
            for test_vector in TREZOR_TEST_VECTORS['english']:
                for io_format in Config.Format:  # type: Config.Format
                    with self.subTest(mnemonic=test_vector[1]):
                        seed_path = os.path.join(tmpdir, '__seed__')
                        mnemonic_path = os.path.join(tmpdir, '__mnemonic__')
                        entropy_path = os.path.join(tmpdir, '__entropy__')
                        with open(mnemonic_path, 'w', encoding='utf-8') as mnemonic_file:
                            mnemonic_file.write(test_vector[1])
                        self.assert_program([self.SCRIPT, '-r', '--format', io_format.value, '-p', TREZOR_PASSWORD,
                                             '-e', entropy_path,
                                             '-m', mnemonic_path,
                                             '-s', seed_path], ExitCode.EX_OK,
                                            stdout_check='[DONE] Recover, entropy in {}, seed in {}.\n'.format(
                                                entropy_path, seed_path),
                                            stderr_check='')
                        with open(seed_path, io_format.read_mode, encoding=io_format.encoding) as seed_file:
                            content = seed_file.read()
                            if io_format is Config.Format.BINARY:
                                seed = str(hexlify(content), 'ascii')
                            self.assertEqual(test_vector[2], seed)
                        with open(entropy_path, io_format.read_mode, encoding=io_format.encoding) as entropy_file:
                            content = entropy_file.read()
                            if io_format is Config.Format.BINARY:
                                entropy = str(hexlify(content), 'ascii')
                            self.assertEqual(test_vector[0], entropy)

    def test_recover_invalid_mnemonic(self):
        with TemporaryDirectory() as tmpdir:
            for mnemonic, stderr in get_invalid_mnemonics():
                with self.subTest(mnemonic=mnemonic):
                    seed_path = os.path.join(tmpdir, '__seed__')
                    mnemonic_path = os.path.join(tmpdir, '__mnemonic__')
                    entropy_path = os.path.join(tmpdir, '__entropy__')
                    with open(mnemonic_path, 'w', encoding='utf-8') as mnemonic_file:
                        mnemonic_file.write(mnemonic)
                    self.assert_program([self.SCRIPT, '-r',
                                         '-e', entropy_path,
                                         '-m', mnemonic_path,
                                         '-s', seed_path], ExitCode.EX_DATAERR,
                                        stdout_check='',
                                        stderr_check=stderr)

    def test_recover_invalid_mnemonic_invalid_utf8(self):
        with TemporaryDirectory() as tmpdir:
            for mnemonic, stderr in get_invalid_mnemonics_invalid_utf8():
                with self.subTest(mnemonic=mnemonic):
                    seed_path = os.path.join(tmpdir, '__seed__')
                    mnemonic_path = os.path.join(tmpdir, '__mnemonic__')
                    entropy_path = os.path.join(tmpdir, '__entropy__')
                    with open(mnemonic_path, 'wb') as mnemonic_file:
                        mnemonic_file.write(mnemonic)
                    self.assert_program([self.SCRIPT, '-r', '--format', Config.Format.TEXT_HEXADECIMAL.value,
                                         '-e', entropy_path,
                                         '-m', mnemonic_path,
                                         '-s', seed_path],
                                        ExitCode.EX_DATAERR,
                                        stdout_check='',
                                        stderr_check=stderr)

    def test_verify(self):
        with TemporaryDirectory() as tmpdir:
            for test_vector in TREZOR_TEST_VECTORS['english']:
                for io_format in Config.Format:  # type: Config.Format
                    with self.subTest(mnemonic=test_vector[1], seed=test_vector[2]):
                        seed_path = os.path.join(tmpdir, '__seed__')
                        mnemonic_path = os.path.join(tmpdir, '__mnemonic__')
                        with open(mnemonic_path, 'w', encoding='utf-8') as mnemonic_file:
                            mnemonic_file.write(test_vector[1])
                        with open(seed_path, io_format.write_mode, encoding=io_format.encoding) as seed_file:
                            seed_file.write(
                                unhexlify(test_vector[2]) if io_format is Config.Format.BINARY else test_vector[2])
                        self.assert_program([self.SCRIPT, '-v', '--format', io_format.value, '-p', TREZOR_PASSWORD,
                                             '-m', mnemonic_path,
                                             '-s', seed_path], ExitCode.EX_OK,
                                            stdout_check='Seeds match.\n',
                                            stderr_check='')

    def test_verify_seeds_do_not_match(self):
        # valid mnemonic and valid seeds, but seeds and mnemonic do not match
        mnemonic = TREZOR_TEST_VECTORS['english'][0][1]
        valid_seeds = [
            (unhexlify(TREZOR_TEST_VECTORS['english'][1][2]), Config.Format.BINARY),
            (TREZOR_TEST_VECTORS['english'][2][2], Config.Format.TEXT_HEXADECIMAL),
        ]
        with TemporaryDirectory() as tmpdir:
            for seed, io_format in valid_seeds:
                with self.subTest(mnemonic=mnemonic, seed=seed, io_format=io_format):
                    seed_path = os.path.join(tmpdir, '__seed__')
                    mnemonic_path = os.path.join(tmpdir, '__mnemonic__')
                    with open(mnemonic_path, 'w', encoding='utf-8') as mnemonic_file:
                        mnemonic_file.write(mnemonic)
                    with open(seed_path, io_format.write_mode, encoding=io_format.encoding) as seed_file:
                        seed_file.write(seed)
                    self.assert_program([self.SCRIPT, '-v', '--format', io_format.value,
                                         '-m', mnemonic_path,
                                         '-s', seed_path], ExitCode.SEEDS_DO_NOT_MATCH,
                                        stdout_check='',
                                        stderr_check='Seeds do not match.\n')

    def test_verify_invalid_mnemonic(self):
        valid_seeds = [
            (unhexlify(VALID_SEED_HEX_TREZOR), Config.Format.BINARY),
            (VALID_SEED_HEX_TREZOR, Config.Format.TEXT_HEXADECIMAL),
        ]
        with TemporaryDirectory() as tmpdir:
            for seed, io_format in valid_seeds:
                for mnemonic, stderr in get_invalid_mnemonics():
                    with self.subTest(mnemonic=mnemonic, seed=seed, io_format=io_format):
                        seed_path = os.path.join(tmpdir, '__seed__')
                        mnemonic_path = os.path.join(tmpdir, '__mnemonic__')
                        with open(mnemonic_path, 'w', encoding='utf-8') as mnemonic_file:
                            mnemonic_file.write(mnemonic)
                        with open(seed_path, io_format.write_mode, encoding=io_format.encoding) as seed_file:
                            seed_file.write(seed)
                        self.assert_program([self.SCRIPT, '-v', '--format', io_format.value,
                                             '-m', mnemonic_path,
                                             '-s', seed_path], ExitCode.EX_DATAERR,
                                            stdout_check='',
                                            stderr_check=stderr)

    def test_verify_invalid_mnemonic_invalid_utf8(self):
        valid_seeds = [
            (unhexlify(VALID_SEED_HEX_TREZOR), Config.Format.BINARY),
            (VALID_SEED_HEX_TREZOR, Config.Format.TEXT_HEXADECIMAL),
        ]
        with TemporaryDirectory() as tmpdir:
            for seed, io_format in valid_seeds:
                for mnemonic, stderr in get_invalid_mnemonics_invalid_utf8():
                    with self.subTest(mnemonic=mnemonic, seed=seed, io_format=io_format):
                        seed_path = os.path.join(tmpdir, '__seed__')
                        mnemonic_path = os.path.join(tmpdir, '__mnemonic__')
                        with open(mnemonic_path, 'wb') as mnemonic_file:
                            mnemonic_file.write(mnemonic)
                        with open(seed_path, io_format.write_mode, encoding=io_format.encoding) as seed_file:
                            seed_file.write(seed)
                        self.assert_program([self.SCRIPT, '-v', '--format', io_format.value,
                                             '-m', mnemonic_path,
                                             '-s', seed_path], ExitCode.EX_DATAERR,
                                            stdout_check='',
                                            stderr_check=stderr)

    def test_verify_invalid_seed(self):
        with TemporaryDirectory() as tmpdir:
            for seed, io_format, stderr in get_invalid_seeds():
                with self.subTest(mnemonic=VALID_MNEMONIC_PHRASE_TREZOR, seed=seed, io_format=io_format):
                    seed_path = os.path.join(tmpdir, '__seed__')
                    mnemonic_path = os.path.join(tmpdir, '__mnemonic__')
                    with open(mnemonic_path, 'w', encoding='utf-8') as mnemonic_file:
                        mnemonic_file.write(VALID_MNEMONIC_PHRASE_TREZOR)
                    with open(seed_path, io_format.write_mode, encoding=io_format.encoding) as seed_file:
                        seed_file.write(seed)
                    self.assert_program([self.SCRIPT, '-v', '--format', io_format.value,
                                         '-m', mnemonic_path,
                                         '-s', seed_path], ExitCode.EX_DATAERR,
                                        stdout_check='',
                                        stderr_check=stderr)

    def test_verify_invalid_seed_invalid_utf8(self):
        seed = b'\xff' * SEED_LEN
        with TemporaryDirectory() as tmpdir:
            seed_path = os.path.join(tmpdir, '__seed__')
            mnemonic_path = os.path.join(tmpdir, '__mnemonic__')
            with open(mnemonic_path, 'w', encoding='utf-8') as mnemonic_file:
                mnemonic_file.write(VALID_MNEMONIC_PHRASE_TREZOR)
            with open(seed_path, 'wb') as seed_file:
                seed_file.write(seed)
            self.assert_program([self.SCRIPT, '-v',
                                 '--format', Config.Format.TEXT_HEXADECIMAL.value,
                                 '-m', mnemonic_path,
                                 '-s', seed_path], ExitCode.EX_DATAERR,
                                stdout_check='',
                                stderr_check=None)

    def test_verify_missing_seed_file(self):
        with TemporaryDirectory() as tmpdir:
            non_existing_filepath = os.path.join(tmpdir, '__this_file_does_not_exist__')
            for io_format in Config.Format:
                mnemonic_path = os.path.join(tmpdir, '__mnemonic__')
                with open(mnemonic_path, 'w', encoding='utf-8') as mnemonic_file:
                    mnemonic_file.write(VALID_MNEMONIC_PHRASE_TREZOR)
                self.assert_program([self.SCRIPT, '-v', '--format', io_format.value,
                                     '-m', mnemonic_path,
                                     '-s', non_existing_filepath], ExitCode.EX_NOINPUT,
                                    stdout_check='',
                                    stderr_check=None)

    def test_verify_missing_mnemonic_file(self):
        valid_seeds = [
            (unhexlify(VALID_SEED_HEX_TREZOR), Config.Format.BINARY),
            (VALID_SEED_HEX_TREZOR, Config.Format.TEXT_HEXADECIMAL),
        ]
        with TemporaryDirectory() as tmpdir:
            for seed, io_format in valid_seeds:
                seed_path = os.path.join(tmpdir, '__seed__')
                mnemonic_path = os.path.join(tmpdir, '__mnemonic__')
                with open(seed_path, io_format.write_mode, encoding=io_format.encoding) as seed_file:
                    seed_file.write(seed)
                self.assert_program([self.SCRIPT, '-v', '--format', io_format.value,
                                     '-m', mnemonic_path,
                                     '-s', seed_path], ExitCode.EX_NOINPUT,
                                    stdout_check='',
                                    stderr_check=None)<|MERGE_RESOLUTION|>--- conflicted
+++ resolved
@@ -118,14 +118,11 @@
         :param stdout_check: String with which `stdout` should be compared, `None` if `stdout` should not be empty.
         :param stderr_check: String with which `stderr` should be compared, `None` if `stderr` should not be empty.
         """
-<<<<<<< HEAD
-        cli = self.execute_cli(args)
-        if stderr_check is not None:
-=======
+
         cli = subprocess.run(args, timeout=self.TIMEOUT, cwd=self.SCRIPT_DIR,
                              stdout=subprocess.PIPE, stderr=subprocess.PIPE, universal_newlines=True)
         if stderr_check is not None:  # check stderr first, assertion fails with unexpected errors in stderr
->>>>>>> b2daadc7
+
             self.assertEqual(stderr_check, cli.stderr)
         else:
             self.assertNotEqual('', cli.stderr)
