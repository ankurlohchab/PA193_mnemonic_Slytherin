#!/usr/bin/env python3
"""
BIP39 Mnemonic Phrase Generator and Verifier

Secure Coding Principles and Practices (PA193)  https://is.muni.cz/course/fi/autumn2019/PA193?lang=en
Faculty of Informatics (FI)                     https://www.fi.muni.cz/index.html.en
Masaryk University (MU)                         https://www.muni.cz/en

Team Slytherin: @sobuch, @lsolodkova, @mvondracek.

2019
"""
import argparse
import logging
import sys
import typing
import warnings
from binascii import unhexlify, hexlify
from enum import Enum, unique
from pprint import saferepr
from typing import Sequence

from PA193_mnemonic_Slytherin import generate, recover, verify

__version__ = '0.1.0'
__author__ = 'Team Slytherin: @sobuch, @lsolodkova, @mvondracek.'

logger = logging.getLogger(__name__)


@unique
class ExitCode(Enum):
    """
    Return codes.
    Some are inspired by sysexits.h.
    """
    EX_OK = 0
    """Program terminated successfully."""

    UNKNOWN_FAILURE = 1
    """Program terminated due to unknown error."""

    ARGUMENTS = 2
    """Incorrect or missing arguments provided."""

    EX_DATAERR = 65
    """The input data was incorrect in some way."""

    EX_NOINPUT = 66
    """An input file (not a system file) did not exist or was not readable."""

    EX_UNAVAILABLE = 69
    """Required program or file does not exist."""

    EX_NOPERM = 77
    """Permission denied."""

    SEEDS_DO_NOT_MATCH = 125
    """Provided seed and mnemonic phrase (seed generated from mnemonic phrase) do not match."""

    KEYBOARD_INTERRUPT = 130
    """Program received SIGINT."""


<<<<<<< HEAD
def cli_entry_point():
    try:
        exit_code = main(sys.argv)
    except KeyboardInterrupt:
        print('Stopping.')
        logger.warning('received KeyboardInterrupt, stopping')
        sys.exit(ExitCode.KEYBOARD_INTERRUPT.value)
    except Exception as e:
        logger.critical(str(e) + ' ' + saferepr(e))
        print(str(e), file=sys.stderr)
        sys.exit(ExitCode.UNKNOWN_FAILURE.value)
    else:
        sys.exit(exit_code.value)


def main(argv) -> ExitCode:
    # TODO check for errors related to file IO
    logging.captureWarnings(True)
    warnings.simplefilter('always', ResourceWarning)

    config = Config.parse_args(argv[1:])  # argv[0] is program name
    # On error with parsing argument, program was terminated by `Config.parse_args` with exit code 2 corresponding to
    # `ExitCode.ARGUMENTS`. If arguments contained -h/--help or -V/--version, program was terminated wtih exit code 0,
    # which corresponds to `ExitCode.E_OK`
    if config.logging_level:
        logging.basicConfig(format='%(asctime)s %(name)s[%(process)d] %(levelname)s %(message)s',
                            level=config.logging_level)
    else:
        logging.disable(logging.CRITICAL)
    logger.debug('Config parsed from args.')

    read_mode = 'rb' if config.format is Config.Format.BINARY else 'r'
    write_mode = 'wb' if config.format is Config.Format.BINARY else 'w'
    # region # TODO What types of errors/exceptions can happen here?
    if config.generate:
        # TODO Check file size before reading?
        with open(config.entropy_filepath, read_mode) as file:
            entropy = file.read()  # type: typing.Union[bytes, str]
        if config.format is Config.Format.TEXT_HEXADECIMAL:
            entropy = unhexlify(entropy)  # type: bytes
        try:
            mnemonic, seed = generate(entropy, config.password)
        except ValueError as e:
            # e ... 'invalid entropy' ?
            logger.critical(str(e))
            print(str(e), file=sys.stderr)
            return ExitCode.EX_DATAERR
            # We could use class for entropy, mnemonic, and seed which would validate inputs on instantiation and
            # raise exceptions.
        with open(config.mnemonic_filepath, 'w') as file:
            file.write(mnemonic)
        logger.info('Mnemonic written to {}.'.format(config.mnemonic_filepath))
        with open(config.seed_filepath, write_mode) as file:
            if config.format is Config.Format.TEXT_HEXADECIMAL:
                seed = hexlify(seed)
            file.write(seed)
        logger.info('Seed written to {}.'.format(config.seed_filepath))
        print('[DONE] Generate, mnemonic in {}, seed in {}.'.format(config.mnemonic_filepath, config.seed_filepath))
    elif config.recover:
        # TODO Check file size before reading?
        with open(config.mnemonic_filepath, 'r') as file:
            mnemonic = file.read()  # type: str
        try:
            entropy, seed = recover(mnemonic, config.password)
        except ValueError as e:
            # e ... 'invalid mnemonic' ?
            logger.critical(str(e))
            print(str(e), file=sys.stderr)
            return ExitCode.EX_DATAERR
            # We could use class for entropy, mnemonic, and seed which would validate inputs on instantiation and
            # raise exceptions.
        with open(config.entropy_filepath, write_mode) as file:
            if config.format is Config.Format.TEXT_HEXADECIMAL:
                entropy = hexlify(entropy)
            file.write(entropy)
        logger.info('Entropy written to {}.'.format(config.entropy_filepath))
        with open(config.seed_filepath, write_mode) as file:
            if config.format is Config.Format.TEXT_HEXADECIMAL:
                seed = hexlify(seed)
            file.write(seed)
        logger.info('Seed written to {}.'.format(config.seed_filepath))
        print('[DONE] Recover, entropy in {}, seed in {}.'.format(config.entropy_filepath, config.seed_filepath))
    elif config.verify:
        # TODO Check file size before reading?
        with open(config.mnemonic_filepath, 'r') as file:
            mnemonic = file.read()  # type: str
        # TODO Check file size before reading?
        with open(config.seed_filepath, read_mode) as file:
            seed = file.read()  # type: typing.Union[bytes, str]
        if config.format is Config.Format.TEXT_HEXADECIMAL:
            seed = unhexlify(seed)  # type: bytes
        try:
            match = verify(mnemonic, seed, config.password)
        except ValueError as e:
            # e ... ValueError('invalid expected_seed')
            # TODO invalid mnemonic
            logger.critical(str(e))
            print(str(e), file=sys.stderr)
            return ExitCode.EX_DATAERR
            # We could use class for entropy, mnemonic, and seed which would validate inputs on instantiation and
            # raise exceptions.
        if not match:
            msg = 'Seeds do not match.'
            logger.info(msg)
            print(msg, file=sys.stderr)
            return ExitCode.SEEDS_DO_NOT_MATCH
        msg = 'Seeds match.'
        logger.info(msg)
        print(msg)
    # endregion

    logger.debug('exit code: {} {}'.format(ExitCode.EX_OK.name, ExitCode.EX_OK.value))
    return ExitCode.EX_OK


=======
>>>>>>> 24a9bd5c
class Config(object):
    @unique
    class Format(Enum):
        """Formats for reading and writing entropy and seed."""
        BINARY = 'bin'
        TEXT_HEXADECIMAL = 'hex'

    PROGRAM_NAME = 'mnemoniccli'
    PROGRAM_DESCRIPTION = 'BIP39 Mnemonic Phrase Generator and Verifier'
    LOGGING_LEVELS_DICT = {'debug': logging.DEBUG,
                           'warning': logging.WARNING,
                           'info': logging.INFO,
                           'error': logging.ERROR,
                           'critical': logging.ERROR,
                           'disabled': None,  # logging disabled
                           }
    LOGGING_LEVEL_DEFAULT = 'disabled'

    def __init__(self,
                 logging_level: int,
                 entropy_filepath: str,
                 seed_filepath: str,
                 mnemonic_filepath: str,
                 format_: Format,
                 password: str,
                 generate_: bool,
                 recover_: bool,
                 verify_: bool,
                 ):
        self.logging_level = logging_level
        self.entropy_filepath = entropy_filepath
        self.seed_filepath = seed_filepath
        self.mnemonic_filepath = mnemonic_filepath
        self.format = format_
        self.password = password
        self.generate = generate_
        self.recover = recover_
        self.verify = verify_

    @classmethod
    def init_parser(cls) -> argparse.ArgumentParser:
        """
        Initialize argument parser.
        :rtype: argparse.ArgumentParser
        :return: initialized parser
        """
        parser = argparse.ArgumentParser(
            prog=cls.PROGRAM_NAME,
            description=cls.PROGRAM_DESCRIPTION,
            epilog='Team Slytherin: @sobuch, @lsolodkova, @mvondracek.\n'
                   'Secure Coding Principles and Practices (PA193)\n'
                   'Faculty of Informatics (FI)\n'
                   'Masaryk University (MU)'
        )
        parser.add_argument('-V', '--version', action='version', version='%(prog)s {}'.format(__version__))
        parser.add_argument('-ll', '--logging-level',
                            # NOTE: The type is called before check against choices. In order to display logging level
                            # names as choices, name to level int value conversion cannot be done here. Conversion is
                            # done after parser call in `self.parse_args`.
                            default=cls.LOGGING_LEVEL_DEFAULT,
                            choices=cls.LOGGING_LEVELS_DICT,
                            help='select logging level (default: %(default)s)'
                            )
        parser.add_argument('-e', '--entropy',
                            help='path to file with entropy, input/output depends on action,',
                            metavar='FILE'
                            )
        parser.add_argument('-s', '--seed',
                            help='path to file with seed, input/output depends on action,',
                            metavar='FILE'
                            )
        parser.add_argument('-m', '--mnemonic',
                            help='path to file with mnemonic, input/output depends on action,',
                            metavar='FILE'
                            )
        parser.add_argument('-f', '--format',
                            default=cls.Format.TEXT_HEXADECIMAL.value,
                            choices={f.value: f for f in cls.Format},
                            help='select input and output format (default: %(default)s)'
                            )
        parser.add_argument('-p', '--password',
                            help='password for protection of seed',
                            default=''
                            )
        group = parser.add_mutually_exclusive_group(required=True)
        group.add_argument('-g', '--generate',
                           action='store_true',
                           help='generate seed and mnemonic phrase from entropy'
                           )
        group.add_argument('-r', '--recover',
                           action='store_true',
                           help='recover entropy and seed from mnemonic phrase'
                           )
        group.add_argument('-v', '--verify',
                           action='store_true',
                           help='verify if provided phrase generates expected seed'
                           )
        return parser

    @classmethod
    def parse_args(cls, args: Sequence[str]):
        """Parse command line arguments and store checked and converted values in Config object.

        According to default behaviour of `argparse.ArgumentParser`, this method terminates
        program with exit code 2 (corresponding to `ExitCode.ARGUMENTS`) if passed arguments are
        invalid. If arguments contain -h/--help or -V/--version, program is terminated with exit
        code 0 (corresponding to `ExitCode.E_OK`).
        :type args: Sequence[str]
        :param args: argument strings
        """
        parser = cls.init_parser()  # type: argparse.ArgumentParser
        # NOTE: Call to parse_args with namespace=self does not set logging_level with default value, if argument is not
        # in provided args.
        parsed_args = parser.parse_args(args=args)
        # basic input file path check
        if parsed_args.generate and not parsed_args.entropy:
            parser.error('argument entropy is required with action `generate`'.format(parsed_args.entropy))
        elif parsed_args.recover and not parsed_args.mnemonic:
            parser.error('argument mnemonic is required with action `recover`'.format(parsed_args.entropy))
        elif parsed_args.verify:
            if not parsed_args.mnemonic:
                parser.error('argument mnemonic is required with action `verify`'.format(parsed_args.entropy))
            if not parsed_args.seed:
                parser.error('argument seed is required with action `verify`'.format(parsed_args.entropy))

        config = cls(
            # name to value conversion as noted in `self.init_parser`
            logging_level=cls.LOGGING_LEVELS_DICT[parsed_args.logging_level],
            entropy_filepath=parsed_args.entropy,
            mnemonic_filepath=parsed_args.mnemonic,
            seed_filepath=parsed_args.seed,
            format_=cls.Format(parsed_args.format),
            password=parsed_args.password,
            generate_=parsed_args.generate,
            recover_=parsed_args.recover,
            verify_=parsed_args.verify,
        )
        return config


def cli_entry_point():
    try:
        exit_code = main(sys.argv)
    except KeyboardInterrupt:
        print('Stopping.')
        logger.warning('received KeyboardInterrupt, stopping')
        sys.exit(ExitCode.KEYBOARD_INTERRUPT.value)
    except Exception as e:
        logger.critical(str(e) + ' ' + saferepr(e))
        print(str(e), file=sys.stderr)
        sys.exit(ExitCode.UNKNOWN_FAILURE.value)
    else:
        sys.exit(exit_code.value)


def action_generate(config: Config) -> ExitCode:
    read_mode = 'rb' if config.format is Config.Format.BINARY else 'r'
    write_mode = 'wb' if config.format is Config.Format.BINARY else 'w'
    # TODO Check file size before reading?
    try:
        with open(config.entropy_filepath, read_mode) as file:
            entropy = file.read()  # type: typing.Union[bytes, str]
    except FileNotFoundError as e:
        logger.critical(str(e))
        print(str(e), file=sys.stderr)
        return ExitCode.EX_NOINPUT
    if config.format is Config.Format.TEXT_HEXADECIMAL:
        entropy = unhexlify(entropy)  # type: bytes
    if not is_valid_entropy(entropy):
        msg = 'invalid entropy'
        logger.critical(msg)
        print(msg, file=sys.stderr)
        return ExitCode.EX_DATAERR
        # TODO We could use EAFP instead of LBYL here, as `generate` Raises: ValueError – on invalid parameters
        # or we could use class for entropy, mnemonic, and seed which would validate inputs on instantiation and
        # raise exceptions.
    mnemonic, seed = generate(entropy, config.password)
    with open(config.mnemonic_filepath, 'w') as file:
        file.write(mnemonic)
    logger.info('Mnemonic written to {}.'.format(config.mnemonic_filepath))
    with open(config.seed_filepath, write_mode) as file:
        if config.format is Config.Format.TEXT_HEXADECIMAL:
            seed = hexlify(seed)
        file.write(seed)
    logger.info('Seed written to {}.'.format(config.seed_filepath))
    print('[DONE] Generate, mnemonic in {}, seed in {}.'.format(config.mnemonic_filepath, config.seed_filepath))
    return ExitCode.EX_OK


def action_recover(config: Config) -> ExitCode:
    read_mode = 'rb' if config.format is Config.Format.BINARY else 'r'
    write_mode = 'wb' if config.format is Config.Format.BINARY else 'w'
    # TODO Check file size before reading?
    try:
        with open(config.mnemonic_filepath, 'r') as file:
            mnemonic = file.read()  # type: str
    except FileNotFoundError as e:
        logger.critical(str(e))
        print(str(e), file=sys.stderr)
        return ExitCode.EX_NOINPUT
    if not is_valid_mnemonic(mnemonic):
        msg = 'invalid mnemonic'
        logger.critical(msg)
        print(msg, file=sys.stderr)
        return ExitCode.EX_DATAERR
        # TODO We could use EAFP instead of LBYL here, as `recover` Raises: ValueError – on invalid parameters
        # or we could use class for entropy, mnemonic, and seed which would validate inputs on instantiation and
        # raise exceptions.
    entropy, seed = recover(mnemonic, config.password)
    with open(config.entropy_filepath, write_mode) as file:
        if config.format is Config.Format.TEXT_HEXADECIMAL:
            entropy = hexlify(entropy)
        file.write(entropy)
    logger.info('Entropy written to {}.'.format(config.entropy_filepath))
    with open(config.seed_filepath, write_mode) as file:
        if config.format is Config.Format.TEXT_HEXADECIMAL:
            seed = hexlify(seed)
        file.write(seed)
    logger.info('Seed written to {}.'.format(config.seed_filepath))
    print('[DONE] Recover, entropy in {}, seed in {}.'.format(config.entropy_filepath, config.seed_filepath))
    return ExitCode.EX_OK


def action_verify(config: Config) -> ExitCode:
    read_mode = 'rb' if config.format is Config.Format.BINARY else 'r'
    write_mode = 'wb' if config.format is Config.Format.BINARY else 'w'
    # TODO Check file size before reading?
    try:
        with open(config.mnemonic_filepath, 'r') as file:
            mnemonic = file.read()  # type: str
    except FileNotFoundError as e:
        logger.critical(str(e))
        print(str(e), file=sys.stderr)
        return ExitCode.EX_NOINPUT
    if not is_valid_mnemonic(mnemonic):
        msg = 'invalid mnemonic'
        logger.critical(msg)
        print(msg, file=sys.stderr)
        return ExitCode.EX_DATAERR
        # TODO We could use EAFP instead of LBYL here, as `recover` Raises: ValueError – on invalid parameters
        # or we could use class for entropy, mnemonic, and seed which would validate inputs on instantiation and
        # raise exceptions.
    # TODO Check file size before reading?
    try:
        with open(config.seed_filepath, read_mode) as file:
            seed = file.read()  # type: typing.Union[bytes, str]
    except FileNotFoundError as e:
        logger.critical(str(e))
        print(str(e), file=sys.stderr)
        return ExitCode.EX_NOINPUT
    if config.format is Config.Format.TEXT_HEXADECIMAL:
        seed = unhexlify(seed)  # type: bytes
    if not is_valid_seed(seed):
        msg = 'invalid seed'
        logger.critical(msg)
        print(msg, file=sys.stderr)
        return ExitCode.EX_DATAERR
        # TODO We could use EAFP instead of LBYL here, as `verify` Raises: ValueError – on invalid parameters
        # or we could use class for entropy, mnemonic, and seed which would validate inputs on instantiation and
        # raise exceptions.
    match = verify(mnemonic, seed, config.password)
    if not match:
        msg = 'Seeds do not match.'
        logger.info(msg)
        print(msg, file=sys.stderr)
        return ExitCode.SEEDS_DO_NOT_MATCH
    msg = 'Seeds match.'
    logger.info(msg)
    print(msg)
    return ExitCode.EX_OK


def main(argv) -> ExitCode:
    # TODO check for errors related to file IO
    logging.captureWarnings(True)
    warnings.simplefilter('always', ResourceWarning)

    config = Config.parse_args(argv[1:])  # argv[0] is program name
    # On error with parsing argument, program was terminated by `Config.parse_args` with exit code 2 corresponding to
    # `ExitCode.ARGUMENTS`. If arguments contained -h/--help or -V/--version, program was terminated wtih exit code 0,
    # which corresponds to `ExitCode.E_OK`
    if config.logging_level:
        logging.basicConfig(format='%(asctime)s %(name)s[%(process)d] %(levelname)s %(message)s',
                            level=config.logging_level)
    else:
        logging.disable(logging.CRITICAL)
    logger.debug('Config parsed from args.')

    # region # TODO What types of errors/exceptions can happen here?
    exitcode = ExitCode.EX_OK
    if config.generate:
        exitcode = action_generate(config)
    elif config.recover:
        exitcode = action_recover(config)
    elif config.verify:
        exitcode = action_verify(config)
    # endregion

    logger.debug('exit code: {} {}'.format(exitcode.name, exitcode.value))
    return exitcode


if __name__ == '__main__':
    cli_entry_point()<|MERGE_RESOLUTION|>--- conflicted
+++ resolved
@@ -62,124 +62,6 @@
     """Program received SIGINT."""
 
 
-<<<<<<< HEAD
-def cli_entry_point():
-    try:
-        exit_code = main(sys.argv)
-    except KeyboardInterrupt:
-        print('Stopping.')
-        logger.warning('received KeyboardInterrupt, stopping')
-        sys.exit(ExitCode.KEYBOARD_INTERRUPT.value)
-    except Exception as e:
-        logger.critical(str(e) + ' ' + saferepr(e))
-        print(str(e), file=sys.stderr)
-        sys.exit(ExitCode.UNKNOWN_FAILURE.value)
-    else:
-        sys.exit(exit_code.value)
-
-
-def main(argv) -> ExitCode:
-    # TODO check for errors related to file IO
-    logging.captureWarnings(True)
-    warnings.simplefilter('always', ResourceWarning)
-
-    config = Config.parse_args(argv[1:])  # argv[0] is program name
-    # On error with parsing argument, program was terminated by `Config.parse_args` with exit code 2 corresponding to
-    # `ExitCode.ARGUMENTS`. If arguments contained -h/--help or -V/--version, program was terminated wtih exit code 0,
-    # which corresponds to `ExitCode.E_OK`
-    if config.logging_level:
-        logging.basicConfig(format='%(asctime)s %(name)s[%(process)d] %(levelname)s %(message)s',
-                            level=config.logging_level)
-    else:
-        logging.disable(logging.CRITICAL)
-    logger.debug('Config parsed from args.')
-
-    read_mode = 'rb' if config.format is Config.Format.BINARY else 'r'
-    write_mode = 'wb' if config.format is Config.Format.BINARY else 'w'
-    # region # TODO What types of errors/exceptions can happen here?
-    if config.generate:
-        # TODO Check file size before reading?
-        with open(config.entropy_filepath, read_mode) as file:
-            entropy = file.read()  # type: typing.Union[bytes, str]
-        if config.format is Config.Format.TEXT_HEXADECIMAL:
-            entropy = unhexlify(entropy)  # type: bytes
-        try:
-            mnemonic, seed = generate(entropy, config.password)
-        except ValueError as e:
-            # e ... 'invalid entropy' ?
-            logger.critical(str(e))
-            print(str(e), file=sys.stderr)
-            return ExitCode.EX_DATAERR
-            # We could use class for entropy, mnemonic, and seed which would validate inputs on instantiation and
-            # raise exceptions.
-        with open(config.mnemonic_filepath, 'w') as file:
-            file.write(mnemonic)
-        logger.info('Mnemonic written to {}.'.format(config.mnemonic_filepath))
-        with open(config.seed_filepath, write_mode) as file:
-            if config.format is Config.Format.TEXT_HEXADECIMAL:
-                seed = hexlify(seed)
-            file.write(seed)
-        logger.info('Seed written to {}.'.format(config.seed_filepath))
-        print('[DONE] Generate, mnemonic in {}, seed in {}.'.format(config.mnemonic_filepath, config.seed_filepath))
-    elif config.recover:
-        # TODO Check file size before reading?
-        with open(config.mnemonic_filepath, 'r') as file:
-            mnemonic = file.read()  # type: str
-        try:
-            entropy, seed = recover(mnemonic, config.password)
-        except ValueError as e:
-            # e ... 'invalid mnemonic' ?
-            logger.critical(str(e))
-            print(str(e), file=sys.stderr)
-            return ExitCode.EX_DATAERR
-            # We could use class for entropy, mnemonic, and seed which would validate inputs on instantiation and
-            # raise exceptions.
-        with open(config.entropy_filepath, write_mode) as file:
-            if config.format is Config.Format.TEXT_HEXADECIMAL:
-                entropy = hexlify(entropy)
-            file.write(entropy)
-        logger.info('Entropy written to {}.'.format(config.entropy_filepath))
-        with open(config.seed_filepath, write_mode) as file:
-            if config.format is Config.Format.TEXT_HEXADECIMAL:
-                seed = hexlify(seed)
-            file.write(seed)
-        logger.info('Seed written to {}.'.format(config.seed_filepath))
-        print('[DONE] Recover, entropy in {}, seed in {}.'.format(config.entropy_filepath, config.seed_filepath))
-    elif config.verify:
-        # TODO Check file size before reading?
-        with open(config.mnemonic_filepath, 'r') as file:
-            mnemonic = file.read()  # type: str
-        # TODO Check file size before reading?
-        with open(config.seed_filepath, read_mode) as file:
-            seed = file.read()  # type: typing.Union[bytes, str]
-        if config.format is Config.Format.TEXT_HEXADECIMAL:
-            seed = unhexlify(seed)  # type: bytes
-        try:
-            match = verify(mnemonic, seed, config.password)
-        except ValueError as e:
-            # e ... ValueError('invalid expected_seed')
-            # TODO invalid mnemonic
-            logger.critical(str(e))
-            print(str(e), file=sys.stderr)
-            return ExitCode.EX_DATAERR
-            # We could use class for entropy, mnemonic, and seed which would validate inputs on instantiation and
-            # raise exceptions.
-        if not match:
-            msg = 'Seeds do not match.'
-            logger.info(msg)
-            print(msg, file=sys.stderr)
-            return ExitCode.SEEDS_DO_NOT_MATCH
-        msg = 'Seeds match.'
-        logger.info(msg)
-        print(msg)
-    # endregion
-
-    logger.debug('exit code: {} {}'.format(ExitCode.EX_OK.name, ExitCode.EX_OK.value))
-    return ExitCode.EX_OK
-
-
-=======
->>>>>>> 24a9bd5c
 class Config(object):
     @unique
     class Format(Enum):
