--- conflicted
+++ resolved
@@ -15,7 +15,6 @@
         self.assertFalse(do_some_work(123))
 
 
-<<<<<<< HEAD
 class TestMnemonicInternal(TestCase):
     def test_secure_seed_compare(self):
         seed = b'\x27\x4d\xdc\x52\x58\x02\xf7\xc8\x28\xd8\xef\x7d\xdb\xcd\xc5' \
@@ -37,7 +36,8 @@
         with self.assertRaises(TypeError):
             # noinspection PyTypeChecker
             _secure_seed_compare('text', 'text')
-=======
+
+
 # Test vectors by Trezor. Organized as entropy, mnemonic, seed, xprv
 # https://github.com/trezor/python-mnemonic/blob/master/vectors.json
 TREZOR_PASSWORD = 'TREZOR'
@@ -215,5 +215,4 @@
     @unittest.skip("Skipping until dependencies of `verify` are implemented.")
     def test_verify(self):
         for test_vector in TREZOR_TEST_VECTORS['english']:
-            self.assertTrue(verify(test_vector[1], unhexlify(test_vector[2]), TREZOR_PASSWORD))
->>>>>>> 6f3c5ca4
+            self.assertTrue(verify(test_vector[1], unhexlify(test_vector[2]), TREZOR_PASSWORD))