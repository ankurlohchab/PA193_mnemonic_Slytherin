--- conflicted
+++ resolved
@@ -213,20 +213,13 @@
         """Generate seed from the mnemonic phrase.
         Seed can be protected by password. If a seed should not be protected, the password is treated as `''`
         (empty string) by default.
-<<<<<<< HEAD
         :raises ValueError: If `seed_password` is longer than 256 characters.
-=======
-        :raises ValueError: on invalid parameters
->>>>>>> f5ff6cc6
+        :raises ValueError: on invalid parameters
         :rtype: Seed
         :return: Seed
         """
         # the length of the password is bounded to 256
-<<<<<<< HEAD
         if len(seed_password) > MAX_SEED_PASSWORD_LENGTH:
-=======
-        if len(seed_password) > 256:
->>>>>>> f5ff6cc6
             raise ValueError('Password is too long')
         # the encoding of both inputs should be UTF-8 NFKD
         mnemonic = self.encode()  # encoding string into bytes, UTF-8 by default
