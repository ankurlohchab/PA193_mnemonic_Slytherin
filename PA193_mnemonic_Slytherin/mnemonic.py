--- conflicted
+++ resolved
@@ -12,15 +12,11 @@
 import hmac
 import logging
 import os
-<<<<<<< HEAD
 from copy import deepcopy
-from hashlib import pbkdf2_hmac, sha256
-from typing import Dict, List, Tuple, Optional
-=======
-from unicodedata import normalize
 from hashlib import sha256, sha512
 from typing import Dict, List, Tuple
->>>>>>> f5ff6cc6
+from typing import Optional
+from unicodedata import normalize
 
 __author__ = 'Team Slytherin: @sobuch, @lsolodkova, @mvondracek.'
 
@@ -32,9 +28,6 @@
 SEED_LEN = 64
 
 
-<<<<<<< HEAD
-class _DictionaryAccess:
-=======
 def _xor_byte_strings(b1: bytes, b2: bytes) -> bytes:
     """Function for XOR'ing two objects of byte type
     Reference implementation: https://en.wikipedia.org/wiki/XOR_cipher
@@ -62,8 +55,7 @@
     return f
 
 
-class dictionaryAccess:
->>>>>>> f5ff6cc6
+class _DictionaryAccess:
     """Abstract class for classes requiring dictionary access
     """
 
@@ -292,14 +284,11 @@
         :rtype: Seed
         :return: Seed
         """
-<<<<<<< HEAD
         if not isinstance(seed_password, str):
             raise TypeError('argument `seed_password` should be str, not {}'.format(type(seed_password).__name__))
-=======
         # the length of the password is bounded to 256
         if len(seed_password) > 256:
             raise ValueError('Password is too long')
->>>>>>> f5ff6cc6
         # the encoding of both inputs should be UTF-8 NFKD
         mnemonic = self.encode()  # encoding string into bytes, UTF-8 by default
         seed_password = normalize('NFKD', seed_password)
