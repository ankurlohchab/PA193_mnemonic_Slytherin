"""
BIP39 Mnemonic Phrase Generator and Verifier

Secure Coding Principles and Practices (PA193)  https://is.muni.cz/course/fi/autumn2019/PA193?lang=en
Faculty of Informatics (FI)                     https://www.fi.muni.cz/index.html.en
Masaryk University (MU)                         https://www.muni.cz/en

Team Slytherin: @sobuch, @lsolodkova, @mvondracek.

2019
"""
import hashlib
import logging
<<<<<<< HEAD
import os
from typing import Dict, List, Tuple
=======
from typing import Tuple
from hashlib import pbkdf2_hmac
>>>>>>> 9907977d

__author__ = 'Team Slytherin: @sobuch, @lsolodkova, @mvondracek.'

logger = logging.getLogger(__name__)

<<<<<<< HEAD
ENGLISH_DICTIONARY_PATH = os.path.join(os.path.dirname(os.path.abspath(__file__)), 'english.txt')
=======
PBKDF2_ROUNDS = 2048
SEED_LEN = 64
>>>>>>> 9907977d


def _generate_seed(mnemonic: str, seed_password: str = '') -> bytes:
    """Generate seed from provided mnemonic phrase.
    Seed can be protected by password. If a seed should not be protected, the password is treated as `''`
    (empty string) by default.
    :rtype: bytes
    :return: Seed
    """
    # the encoding of both inputs should be UTF-8 NFKD
    mnemonic = mnemonic.encode()  # encoding string into bytes, UTF-8 by default
    passphrase = "mnemonic" + seed_password
    passphrase = passphrase.encode()
    return pbkdf2_hmac('sha512', mnemonic, passphrase, PBKDF2_ROUNDS, SEED_LEN)


# TODO: functions __entropy2mnemonic, __mnemonic2entropy, __is_valid_mnemonic work with dictionary, we could use single
#       object with this dictionary to prevent multiple file opening and reading and to support multiple dictionaries
#       for various languages.

# TODO Possible problem with dictionary:
# - file not found
# - no permissions for file
# - dictionary does not contain exactly 2048 lines
# - dictionary is too big (2048 lines OK, but too long words) like hundreds of MB...
# - every line has exactly 1 word (no whitespaces)

def __get_dictionary(file_path: str=ENGLISH_DICTIONARY_PATH) -> Tuple[List[str], Dict[str, int]]:
    """Load the dictionary.
    Currently uses 1 default dictionary with English words.
    # TODO Should we support multiple dictionaries for various languages?
    :raises FileNotFoundError: on missing file
    :raises ValueError: on invalid dictionary
    :rtype: Tuple[List[str], Dict[str, int]]
    :return: List and dictionary of words

    """
    l = []
    with open(file_path, 'r') as f:
        for i in range(2048):
            l.append(next(f).strip())
            if len(l[-1]) > 16 or len(l[-1].split()) != 1:
                raise ValueError('invalid dictionary')
        try:
            next(f)
        except StopIteration:
            pass
        else:
            raise ValueError('invalid dictionary')

    d = {l[i]: i for i in range(len(l))}
    return (l, d)


def __get_entropy_checksum(entropy: bytes, length: int) -> int:
    """Calculate entropy checksum of set length
    :rtype: int
    :return: checksum
    """
    entropy_hash = hashlib.sha256(entropy).digest()
    return int.from_bytes(entropy_hash, byteorder='big') >> 256 - length
    

def _entropy2mnemonic(entropy: bytes) -> str:
    """Convert entropy to mnemonic phrase using dictionary.
    :rtype: str
    :return: Mnemonic phrase

    > https://github.com/bitcoin/bips/blob/master/bip-0039.mediawiki#generating-the-mnemonic
    'Checksum is computed using first ENT/32 bits of SHA256 hash. Concatenated bits are split
    into groups of 11 bits, each encoding a number from 0-2047, serving as an index into a
    wordlist.'
    """
    word_list, _ = __get_dictionary()
    shift = len(entropy) // 4
    checksum = __get_entropy_checksum(entropy, shift)

    # Concatenated bits representing the indexes
    indexes_bin = (int.from_bytes(entropy, byteorder='big') << shift) | checksum

    # List of indexes, number of which is MS = (ENT + CS) / 11 == shift * 3
    indexes = [(indexes_bin >> i * 11) & 2047 for i in reversed(range(shift * 3))]

    words = [word_list[i] for i in indexes]
    return ' '.join(words)


def _mnemonic2entropy(mnemonic: str) -> bytes:
    """Convert mnemonic phrase to entropy using dictionary.
    :raises ValueError: on invalid parameters
    :rtype: bytes
    :return: Entropy
    """
    if not isinstance(mnemonic, str):
        raise ValueError('invalid mnemonic')
    
    words = mnemonic.split()
    l = len(words)
    if not l in (12, 15, 18, 21, 24):
        raise ValueError('invalid mnemonic')

    _, word_dict = __get_dictionary()
    try:
        indexes = [word_dict[word] for word in words]
    except KeyError:
        raise ValueError('invalid mnemonic')

    # Concatenate indexes into single 
    indexes_bin = sum([indexes[-i - 1] << i * 11 for i in reversed(range(l))])

    # Number of bits entropy is shifted by
    shift = l * 11 // 32

    checksum = indexes_bin & (pow(2, shift) - 1)
    entropy_bin =  indexes_bin >> shift
    entropy = entropy_bin.to_bytes((l * 11 - shift) // 8, byteorder='big')

    # Check correctness
    check = __get_entropy_checksum(entropy, shift)
    if check != checksum:
        raise ValueError('invalid mnemonic')
    
    return entropy


def is_valid_entropy(entropy: bytes) -> bool:
    """Check whether provided bytes represent a valid entropy according to BIP39.
    https://github.com/bitcoin/bips/blob/master/bip-0039.mediawiki

    > The mnemonic must encode entropy in a multiple of 32 bits. With more entropy security is
    > improved but the sentence length increases. We refer to the initial entropy length as ENT.
    > The allowed size of ENT is 128-256 bits.
    > https://github.com/bitcoin/bips/blob/master/bip-0039.mediawiki#generating-the-mnemonic
    """
    return len(entropy) in list(range(16, 32+1, 4))


<<<<<<< HEAD
def __is_valid_seed(seed: bytes) -> bool:
=======
def is_valid_mnemonic(mnemonic: str) -> bool:
    """Check whether provided string represents a valid mnemonic phrase based on current dictionary.
    Currently uses 1 default dictionary with English words.
    # TODO Should we support multiple dictionaries for various languages?
    """
    raise NotImplementedError()


def is_valid_seed(seed: bytes) -> bool:
>>>>>>> 9907977d
    """Check whether provided bytes represent a valid seed.
    """
    return isinstance(seed, bytes) and len(seed) == SEED_LEN


def _secure_seed_compare(expected_seed: bytes, actual_seed: bytes) -> bool:
    """Compare provided seeds in constant time to prevent timing attacks.
    :rtype: bool
    :return: True if seeds are the same, False otherwise.
    """
    pass


def generate(entropy: bytes, seed_password: str = '') -> Tuple[str, bytes]:
    """Generate mnemonic phrase and seed based on provided entropy.
    Seed can be protected by password. If a seed should not be protected, the password is treated as `''`
    (empty string) by default.
    :raises ValueError: on invalid parameters
    :rtype: Tuple[str, bytes]
    :return: Two item tuple where first is mnemonic phrase and second is seed.
    """
    if not is_valid_entropy(entropy):
        raise ValueError('invalid entropy')

    mnemonic = __entropy2mnemonic(entropy)
    seed = _generate_seed(mnemonic, seed_password)
    return mnemonic, seed


def recover(mnemonic: str, seed_password: str = '') -> Tuple[bytes, bytes]:
    """ Recover initial entropy and seed from provided mnemonic phrase.
    Seed can be protected by password. If a seed should not be protected, the password is treated as `''`
    (empty string) by default.
    :raises ValueError: on invalid parameters
    :rtype: Tuple[bytes, bytes]
    :return: Two item tuple where first is initial entropy and second is seed.
    """
<<<<<<< HEAD
=======
    if not is_valid_mnemonic(mnemonic):
        raise ValueError('invalid mnemonic')

>>>>>>> 9907977d
    entropy = __mnemonic2entropy(mnemonic)
    seed = _generate_seed(mnemonic, seed_password)
    return entropy, seed


def verify(mnemonic: str, expected_seed: bytes, seed_password: str = '') -> bool:
    """Verify whether mnemonic phrase matches with expected seed.
    Seed can be protected by password. If a seed should not be protected, the password is treated as `''`
    (empty string) by default.
    :raises ValueError: on invalid parameters
    :rtype: bool
    :return: True if provided phrase generates expected seed, False otherwise.
    """
<<<<<<< HEAD
    if not __is_valid_seed(expected_seed):
=======
    if not is_valid_mnemonic(mnemonic):
        raise ValueError('invalid mnemonic')
    if not is_valid_seed(expected_seed):
>>>>>>> 9907977d
        raise ValueError('invalid expected_seed')

    generated_seed = _generate_seed(mnemonic, seed_password)
    return _secure_seed_compare(expected_seed, generated_seed)


def do_some_work(param: int) -> bool:
    """Placeholder for initial code structure.
    :rtype: bool
    :return True if some work was successful, False otherwise.
    # TODO remove this placeholder as soon as we have some real tests.
    """
    return param == 1<|MERGE_RESOLUTION|>--- conflicted
+++ resolved
@@ -11,24 +11,18 @@
 """
 import hashlib
 import logging
-<<<<<<< HEAD
 import os
 from typing import Dict, List, Tuple
-=======
-from typing import Tuple
 from hashlib import pbkdf2_hmac
->>>>>>> 9907977d
 
 __author__ = 'Team Slytherin: @sobuch, @lsolodkova, @mvondracek.'
 
 logger = logging.getLogger(__name__)
 
-<<<<<<< HEAD
+
 ENGLISH_DICTIONARY_PATH = os.path.join(os.path.dirname(os.path.abspath(__file__)), 'english.txt')
-=======
 PBKDF2_ROUNDS = 2048
 SEED_LEN = 64
->>>>>>> 9907977d
 
 
 def _generate_seed(mnemonic: str, seed_password: str = '') -> bytes:
@@ -56,7 +50,7 @@
 # - dictionary is too big (2048 lines OK, but too long words) like hundreds of MB...
 # - every line has exactly 1 word (no whitespaces)
 
-def __get_dictionary(file_path: str=ENGLISH_DICTIONARY_PATH) -> Tuple[List[str], Dict[str, int]]:
+def __get_dictionary(file_path: str = ENGLISH_DICTIONARY_PATH) -> Tuple[List[str], Dict[str, int]]:
     """Load the dictionary.
     Currently uses 1 default dictionary with English words.
     # TODO Should we support multiple dictionaries for various languages?
@@ -166,19 +160,7 @@
     return len(entropy) in list(range(16, 32+1, 4))
 
 
-<<<<<<< HEAD
-def __is_valid_seed(seed: bytes) -> bool:
-=======
-def is_valid_mnemonic(mnemonic: str) -> bool:
-    """Check whether provided string represents a valid mnemonic phrase based on current dictionary.
-    Currently uses 1 default dictionary with English words.
-    # TODO Should we support multiple dictionaries for various languages?
-    """
-    raise NotImplementedError()
-
-
 def is_valid_seed(seed: bytes) -> bool:
->>>>>>> 9907977d
     """Check whether provided bytes represent a valid seed.
     """
     return isinstance(seed, bytes) and len(seed) == SEED_LEN
@@ -203,7 +185,7 @@
     if not is_valid_entropy(entropy):
         raise ValueError('invalid entropy')
 
-    mnemonic = __entropy2mnemonic(entropy)
+    mnemonic = _entropy2mnemonic(entropy)
     seed = _generate_seed(mnemonic, seed_password)
     return mnemonic, seed
 
@@ -216,13 +198,7 @@
     :rtype: Tuple[bytes, bytes]
     :return: Two item tuple where first is initial entropy and second is seed.
     """
-<<<<<<< HEAD
-=======
-    if not is_valid_mnemonic(mnemonic):
-        raise ValueError('invalid mnemonic')
-
->>>>>>> 9907977d
-    entropy = __mnemonic2entropy(mnemonic)
+    entropy = _mnemonic2entropy(mnemonic)
     seed = _generate_seed(mnemonic, seed_password)
     return entropy, seed
 
@@ -235,13 +211,7 @@
     :rtype: bool
     :return: True if provided phrase generates expected seed, False otherwise.
     """
-<<<<<<< HEAD
-    if not __is_valid_seed(expected_seed):
-=======
-    if not is_valid_mnemonic(mnemonic):
-        raise ValueError('invalid mnemonic')
     if not is_valid_seed(expected_seed):
->>>>>>> 9907977d
         raise ValueError('invalid expected_seed')
 
     generated_seed = _generate_seed(mnemonic, seed_password)
