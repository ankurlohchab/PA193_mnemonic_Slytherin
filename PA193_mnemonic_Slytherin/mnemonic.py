--- conflicted
+++ resolved
@@ -28,8 +28,8 @@
     :rtype: bytes
     :return: Seed
     """
-    #the encoding of both inputs should be UTF-8 NFKD
-    mnemonic = mnemonic.encode()  #encoding string into bytes, UTF-8 by default
+    # the encoding of both inputs should be UTF-8 NFKD
+    mnemonic = mnemonic.encode()  # encoding string into bytes, UTF-8 by default
     passphrase = "mnemonic" + seed_password
     passphrase = passphrase.encode()
     return pbkdf2_hmac('sha512', mnemonic, passphrase, PBKDF2_ROUNDS, SEED_LEN)
@@ -89,11 +89,7 @@
 def is_valid_seed(seed: bytes) -> bool:
     """Check whether provided bytes represent a valid seed.
     """
-<<<<<<< HEAD
     return isinstance(seed, bytes) and len(seed) == SEED_LEN
-=======
-    raise NotImplementedError()
->>>>>>> 5b448f3f
 
 
 def _secure_seed_compare(expected_seed: bytes, actual_seed: bytes) -> bool:
@@ -112,7 +108,7 @@
     :rtype: Tuple[str, bytes]
     :return: Two item tuple where first is mnemonic phrase and second is seed.
     """
-    if not __is_valid_entropy(entropy):
+    if not is_valid_entropy(entropy):
         raise ValueError('invalid entropy')
 
     mnemonic = __entropy2mnemonic(entropy)
@@ -128,7 +124,7 @@
     :rtype: Tuple[bytes, bytes]
     :return: Two item tuple where first is initial entropy and second is seed.
     """
-    if not __is_valid_mnemonic(mnemonic):
+    if not is_valid_mnemonic(mnemonic):
         raise ValueError('invalid mnemonic')
 
     entropy = __mnemonic2entropy(mnemonic)
@@ -144,9 +140,9 @@
     :rtype: bool
     :return: True if provided phrase generates expected seed, False otherwise.
     """
-    if not __is_valid_mnemonic(mnemonic):
+    if not is_valid_mnemonic(mnemonic):
         raise ValueError('invalid mnemonic')
-    if not __is_valid_seed(expected_seed):
+    if not is_valid_seed(expected_seed):
         raise ValueError('invalid expected_seed')
 
     generated_seed = _generate_seed(mnemonic, seed_password)
